import { db } from "../db";
import { eq, desc, sql, and } from "drizzle-orm";
import { 
  channels, 
  type Channel, 
  type InsertChannel 
} from "@shared/schema";

export class ChannelRepository {
  async getAll(): Promise<Channel[]> {
    return await db.select().from(channels).orderBy(desc(channels.createdAt));
  }

  async getAllByUserId(userId: string): Promise<Channel[]> {
    return await db
      .select()
      .from(channels)
      .where(eq(channels.createdBy, userId))
      .orderBy(desc(channels.createdAt));
  }

  async getByUser(
  userId: string,
  page: number = 1,
  limit: number = 10
) {
  const offset = (page - 1) * limit;

  // Fetch paginated channels
  const channelsList = await db
    .select()
    .from(channels)
    .where(eq(channels.createdBy, userId))
    .orderBy(desc(channels.createdAt))
    .limit(limit)
    .offset(offset);

  // Fetch total count
  const totalResult = await db
    .select({ total: sql<number>`COUNT(*)` })
    .from(channels)
    .where(eq(channels.createdBy, userId));

  const total = totalResult[0]?.total ?? 0;

  return {
    data: channelsList,
    pagination: {
      total: Number(total),
      page,
      limit,
      totalPages: Math.ceil(Number(total) / limit),
    },
  };
}



  async getById(id: string): Promise<Channel | undefined> {
    const [channel] = await db.select().from(channels).where(eq(channels.id, id));
    return channel || undefined;
  }

  async getByPhoneNumberId(phoneNumberId: string): Promise<Channel | undefined> {
    const [channel] = await db
      .select()
      .from(channels)
      .where(eq(channels.phoneNumberId, phoneNumberId));
    return channel || undefined;
  }

  async create(insertChannel: InsertChannel): Promise<Channel> {
    const [channel] = await db
      .insert(channels)
      .values(insertChannel)
      .returning();
    return channel;
  }

  async update(id: string, channel: Partial<Channel>): Promise<Channel | undefined> {
    const [updated] = await db
      .update(channels)
      .set(channel)
      .where(eq(channels.id, id))
      .returning();
    return updated || undefined;
  }

  async delete(id: string): Promise<boolean> {
    const result = await db.delete(channels).where(eq(channels.id, id)).returning();
    return result.length > 0;
  }

  async getActive(): Promise<Channel | undefined> {
    const [channel] = await db
      .select()
      .from(channels)
      .where(eq(channels.isActive, true))
      .orderBy(desc(channels.createdAt));
    return channel || undefined;
  }

<<<<<<< HEAD
  async getActiveByUserId(userId: string): Promise<Channel | undefined> {
    const [channel] = await db
      .select()
      .from(channels)
      .where(
        and(
          eq(channels.isActive, true),
          eq(channels.createdBy, userId)
        )
      )
      .orderBy(desc(channels.createdAt));
  
    return channel || undefined;
  }
=======

  async getTotalChannelsByUser(createdBy: string): Promise<number> {
  const result = await db
    .select({ id: channels.id })
    .from(channels)
    .where(eq(channels.createdBy, createdBy));

  return result.length;
}

>>>>>>> a6d56d07
}<|MERGE_RESOLUTION|>--- conflicted
+++ resolved
@@ -100,7 +100,6 @@
     return channel || undefined;
   }
 
-<<<<<<< HEAD
   async getActiveByUserId(userId: string): Promise<Channel | undefined> {
     const [channel] = await db
       .select()
@@ -115,7 +114,6 @@
   
     return channel || undefined;
   }
-=======
 
   async getTotalChannelsByUser(createdBy: string): Promise<number> {
   const result = await db
@@ -126,5 +124,4 @@
   return result.length;
 }
 
->>>>>>> a6d56d07
 }