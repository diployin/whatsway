// FULLY INTEGRATED WITH BACKEND API
import { useState, useEffect } from "react";
import { useQuery, useMutation } from "@tanstack/react-query";
import { useForm } from "react-hook-form";
import { zodResolver } from "@hookform/resolvers/zod";
import { Card, CardContent, CardHeader, CardTitle } from "@/components/ui/card";
import { Button } from "@/components/ui/button";
import { Input } from "@/components/ui/input";
import { Label } from "@/components/ui/label";
import { Textarea } from "@/components/ui/textarea";
<<<<<<< HEAD
import { TablePagination } from "@/components/table-pagination";
=======
>>>>>>> 5fb6fbf3
import {
  Plus,
  Send,
  Users,
  Loader2,
  AlertCircle,
<<<<<<< HEAD
  RefreshCw,
=======
  ChevronLeft,
  ChevronRight,
>>>>>>> 5fb6fbf3
} from "lucide-react";
import {
  Dialog,
  DialogContent,
  DialogDescription,
  DialogFooter,
  DialogHeader,
  DialogTitle,
} from "@/components/ui/dialog";
import {
  Select,
  SelectContent,
  SelectItem,
  SelectTrigger,
  SelectValue,
} from "@/components/ui/select";
import { StatusBadge } from "@/components/status-badge";
import {
  Table,
  TableBody,
  TableCell,
  TableHead,
  TableHeader,
  TableRow,
} from "@/components/ui/table";
import { useToast } from "@/hooks/use-toast";
import { apiRequest, queryClient } from "@/lib/queryClient";
import { type Notification } from "@shared/schema";
import { z } from "zod";
import Header from "@/components/layout/header";

// ---------------- Schema ----------------
const formSchema = z.object({
  title: z.string().min(1, "Title is required"),
  message: z.string().min(1, "Message is required"),
  targetType: z.enum(["all", "users", "admins", "team", "specific"]),
  targetIds: z.array(z.string()).optional(),
});

type FormData = z.infer<typeof formSchema>;

export default function Notifications() {
  const { toast } = useToast();
  const [showDialog, setShowDialog] = useState(false);
  const [currentPage, setCurrentPage] = useState(1);
  const [itemsPerPage, setItemsPerPage] = useState(10);

<<<<<<< HEAD
  // ----------- Fetch All Notifications (GET /api/notifications) ------------
=======
  // ----------- Fetch Notifications ------------
>>>>>>> 5fb6fbf3
  const {
    data: notifications = [],
    isLoading,
    isError,
    error,
<<<<<<< HEAD
    refetch,
=======
>>>>>>> 5fb6fbf3
  } = useQuery<Notification[]>({
    queryKey: ["/api/notifications"],
    queryFn: async () => {
      const response = await fetch("/api/notifications", {
        method: "GET",
        headers: {
          "Content-Type": "application/json",
        },
        credentials: "include",
      });

      if (!response.ok) {
        throw new Error(
          `Failed to fetch notifications: ${response.statusText}`
        );
      }

      return response.json();
    },
    staleTime: 30000, // Cache for 30 seconds
  });

  useEffect(() => {
    if (isError) {
      toast({
        title: "Error",
        description: error?.message || "Failed to load notifications",
        variant: "destructive",
      });
    }
  }, [isError, error, toast]);

  // ---------------- Form ----------------
  const form = useForm<FormData>({
    resolver: zodResolver(formSchema),
    defaultValues: {
      title: "",
      message: "",
      targetType: "all",
      targetIds: [],
    },
  });

<<<<<<< HEAD
  // ---------------- Create & Send Notification (POST /api/notifications) ----------------
=======
  // ---------------- Create Notification ----------------
>>>>>>> 5fb6fbf3
  const createMutation = useMutation({
    mutationFn: async (data: FormData) => {
      const payload = {
        title: data.title,
        message: data.message,
        targetType: data.targetType,
        targetIds:
          data.targetIds && data.targetIds.length > 0
            ? data.targetIds
            : undefined,
      };

      const response = await fetch("/api/notifications", {
        method: "POST",
        headers: {
          "Content-Type": "application/json",
        },
        credentials: "include",
        body: JSON.stringify(payload),
      });

      if (!response.ok) {
        const errorData = await response.json();
        throw new Error(errorData.error || "Failed to send notification");
      }

      return response.json();
    },
    onSuccess: () => {
      // Invalidate and refetch notifications
      queryClient.invalidateQueries({ queryKey: ["/api/notifications"] });

      toast({
        title: "Success",
        description: "Notification sent successfully!",
      });

      form.reset();
      setShowDialog(false);
    },
    onError: (error: Error) => {
      toast({
        title: "Error",
        description: error.message,
        variant: "destructive",
      });
    },
  });

  const onSubmit = (data: FormData) => {
    createMutation.mutate(data);
  };

  // ---------------- Manual Refresh ----------------
  const handleRefresh = () => {
    refetch();
    toast({
      title: "Refreshing",
      description: "Loading latest notifications...",
    });
  };

  // ---------------- Simple Pagination ----------------
  const totalItems = notifications.length;
<<<<<<< HEAD
  const start = (currentPage - 1) * itemsPerPage;
  const paginatedNotifications = notifications.slice(
    start,
    start + itemsPerPage
  );

  // ---------------- Stats ----------------
  const stats = {
    total: notifications.length,
    users: notifications.filter((n) => n.targetType === "users").length,
    adminTeam: notifications.filter(
      (n) => n.targetType === "admins" || n.targetType === "team"
    ).length,
  };

  const sendMutation = useMutation({
    mutationFn: async (id: string | number) => {
      const response = await fetch(`/api/notifications/${id}/send`, {
        method: "POST",
        credentials: "include",
      });

      if (!response.ok) {
        const errorData = await response.json();
        throw new Error(errorData.error || "Failed to send");
      }

      return response.json();
    },
    onSuccess: () => {
      queryClient.invalidateQueries({ queryKey: ["/api/notifications"] });
      toast({ title: "Success", description: "Notification sent!" });
    },
    onError: (err: Error) => {
      toast({
        title: "Error",
        description: err.message,
        variant: "destructive",
      });
    },
  });
=======
  const totalPages = Math.ceil(totalItems / itemsPerPage);
  const startIndex = (currentPage - 1) * itemsPerPage;
  const endIndex = startIndex + itemsPerPage;
  const paginatedNotifications = notifications.slice(startIndex, endIndex);

  const goToNextPage = () => {
    if (currentPage < totalPages) {
      setCurrentPage(currentPage + 1);
    }
  };

  const goToPreviousPage = () => {
    if (currentPage > 1) {
      setCurrentPage(currentPage - 1);
    }
  };

  const goToPage = (page: number) => {
    setCurrentPage(page);
  };

  // Reset to page 1 when items per page changes
  const handleItemsPerPageChange = (value: string) => {
    setItemsPerPage(Number(value));
    setCurrentPage(1);
  };
>>>>>>> 5fb6fbf3

  return (
    <div className="space-y-4 sm:space-y-6 p-3 sm:p-4 md:p-6">
      {/* Header */}
<<<<<<< HEAD
      <div className="flex items-center justify-between">
        <div>
          <h1 className="text-3xl font-bold">Notifications</h1>
          <p className="text-muted-foreground mt-1">
            Send notifications to users, admins, or your team.
          </p>
        </div>

        <div className="flex gap-3">
          <Button
            variant="outline"
            onClick={handleRefresh}
            disabled={isLoading}
          >
            <RefreshCw
              className={`h-4 w-4 mr-2 ${isLoading ? "animate-spin" : ""}`}
            />
            Refresh
          </Button>

          <Button onClick={() => setShowDialog(true)}>
            <Plus className="h-4 w-4 mr-2" />
            Create Notification
          </Button>
        </div>
      </div>

      {/* Stats */}
      <div className="grid gap-6 md:grid-cols-3">
        <Card>
          <CardHeader>
            <CardTitle>Total Sent</CardTitle>
          </CardHeader>
          <CardContent>
            <div className="text-3xl font-bold">{stats.total}</div>
          </CardContent>
        </Card>

        <Card>
          <CardHeader>
            <CardTitle>User Target</CardTitle>
          </CardHeader>
          <CardContent>
            <div className="text-3xl font-bold">{stats.users}</div>
          </CardContent>
        </Card>

        <Card>
          <CardHeader>
            <CardTitle>Admin / Team</CardTitle>
          </CardHeader>
          <CardContent>
            <div className="text-3xl font-bold">{stats.adminTeam}</div>
=======
      <Header
        title="Notifications"
        subtitle="Send notifications to users, admins, or your team."
        action={{
          label: "Create Notification",
          onClick: () => setShowDialog(true),
        }}
      />

      {/* Stats */}
      <div className="grid gap-3 sm:gap-4 md:gap-6 grid-cols-1 sm:grid-cols-2 lg:grid-cols-3">
        <Card className="hover:shadow-lg transition-shadow">
          <CardHeader className="pb-2 sm:pb-3 px-4 sm:px-6 pt-4 sm:pt-6">
            <CardTitle className="text-sm sm:text-base flex items-center gap-2">
              <div className="w-8 h-8 sm:w-10 sm:h-10 bg-blue-100 rounded-lg flex items-center justify-center">
                <Send className="w-4 h-4 sm:w-5 sm:h-5 text-blue-600" />
              </div>
              Total Sent
            </CardTitle>
          </CardHeader>
          <CardContent className="px-4 sm:px-6 pb-4 sm:pb-6">
            <div className="text-2xl sm:text-3xl font-bold text-gray-900">
              {notifications.length}
            </div>
            <p className="text-xs sm:text-sm text-gray-500 mt-1">
              All notifications
            </p>
          </CardContent>
        </Card>

        <Card className="hover:shadow-lg transition-shadow">
          <CardHeader className="pb-2 sm:pb-3 px-4 sm:px-6 pt-4 sm:pt-6">
            <CardTitle className="text-sm sm:text-base flex items-center gap-2">
              <div className="w-8 h-8 sm:w-10 sm:h-10 bg-green-100 rounded-lg flex items-center justify-center">
                <Users className="w-4 h-4 sm:w-5 sm:h-5 text-green-600" />
              </div>
              User Target
            </CardTitle>
          </CardHeader>
          <CardContent className="px-4 sm:px-6 pb-4 sm:pb-6">
            <div className="text-2xl sm:text-3xl font-bold text-gray-900">
              {notifications.filter((n) => n.targetType === "users").length}
            </div>
            <p className="text-xs sm:text-sm text-gray-500 mt-1">Users only</p>
          </CardContent>
        </Card>

        <Card className="hover:shadow-lg transition-shadow sm:col-span-2 lg:col-span-1">
          <CardHeader className="pb-2 sm:pb-3 px-4 sm:px-6 pt-4 sm:pt-6">
            <CardTitle className="text-sm sm:text-base flex items-center gap-2">
              <div className="w-8 h-8 sm:w-10 sm:h-10 bg-purple-100 rounded-lg flex items-center justify-center">
                <AlertCircle className="w-4 h-4 sm:w-5 sm:h-5 text-purple-600" />
              </div>
              Admin / Team
            </CardTitle>
          </CardHeader>
          <CardContent className="px-4 sm:px-6 pb-4 sm:pb-6">
            <div className="text-2xl sm:text-3xl font-bold text-gray-900">
              {
                notifications.filter(
                  (n) => n.targetType === "admins" || n.targetType === "team"
                ).length
              }
            </div>
            <p className="text-xs sm:text-sm text-gray-500 mt-1">
              Staff notifications
            </p>
>>>>>>> 5fb6fbf3
          </CardContent>
        </Card>
      </div>

      {/* Table */}
<<<<<<< HEAD
      <Card>
        <CardHeader>
          <CardTitle>All Notifications</CardTitle>
        </CardHeader>
        <CardContent>
          {isLoading ? (
            <div className="flex flex-col items-center justify-center h-32">
              <Loader2 className="animate-spin h-8 w-8" />
              <p className="text-muted-foreground mt-2">
                Loading notifications...
              </p>
            </div>
          ) : isError ? (
            <div className="flex flex-col items-center justify-center h-32">
              <AlertCircle className="h-8 w-8 text-destructive" />
              <p className="text-destructive mt-2">
                Failed to load notifications
              </p>
              <Button
                variant="outline"
                size="sm"
                onClick={handleRefresh}
                className="mt-3"
              >
                Try Again
              </Button>
            </div>
          ) : paginatedNotifications.length === 0 ? (
            <div className="text-center text-muted-foreground py-8">
              No notifications found
            </div>
          ) : (
            <div className="border rounded-md">
              <Table>
                <TableHeader>
                  <TableRow>
                    <TableHead>ID</TableHead>
                    <TableHead>Title</TableHead>
                    <TableHead>Message</TableHead>
                    <TableHead>Target</TableHead>
                    <TableHead>Status</TableHead>
                    <TableHead>Sent At</TableHead>
                    <TableHead>Action</TableHead>
                  </TableRow>
                </TableHeader>

                <TableBody>
                  {paginatedNotifications.map((n) => (
                    <TableRow key={n.id}>
                      <TableCell className="font-mono text-xs">
                        {String(n.id).slice(0, 8)}
                      </TableCell>
                      <TableCell className="font-medium">{n.title}</TableCell>
                      <TableCell className="max-w-xs truncate text-sm text-muted-foreground">
                        {n.message}
                      </TableCell>
                      <TableCell>
                        <StatusBadge status={n.targetType} variant="info" />
                      </TableCell>
                      <TableCell>
                        <StatusBadge
                          status={n.status || "sent"}
                          variant={n.status === "sent" ? "success" : "warning"}
                        />
                      </TableCell>
                      <TableCell className="text-sm">
                        {n.sentAt
                          ? new Date(n.sentAt).toLocaleString()
                          : n.createdAt
                          ? new Date(n.createdAt).toLocaleString()
                          : "-"}
                      </TableCell>
                      <TableCell>
                        {n.status !== "sent" ? (
                          <Button
                            size="sm"
                            onClick={() => sendMutation.mutate(n.id)}
                            disabled={sendMutation.isPending}
                          >
                            {sendMutation.isPending ? (
                              <Loader2 className="h-4 w-4 animate-spin" />
                            ) : (
                              "Send"
                            )}
                          </Button>
                        ) : (
                          <span className="text-green-600 text-sm">Sent</span>
                        )}
                      </TableCell>
=======
      <Card className="shadow-sm">
        <CardHeader className="px-3 sm:px-4 md:px-6 py-3 sm:py-4 border-b border-gray-200">
          <div className="flex flex-col sm:flex-row sm:items-center sm:justify-between gap-2">
            <CardTitle className="text-base sm:text-lg">
              All Notifications
            </CardTitle>
            <div className="text-xs sm:text-sm text-gray-500">
              {totalItems} total
            </div>
          </div>
        </CardHeader>
        <CardContent className="p-0">
          {isLoading ? (
            <div className="flex flex-col items-center justify-center h-48 sm:h-64 px-4">
              <Loader2 className="animate-spin w-8 h-8 sm:w-10 sm:h-10 text-green-600 mb-4" />
              <p className="text-sm text-gray-500">Loading notifications...</p>
            </div>
          ) : paginatedNotifications.length === 0 ? (
            <div className="flex flex-col items-center justify-center py-12 sm:py-16 px-4">
              <div className="w-16 h-16 sm:w-20 sm:h-20 bg-gray-100 rounded-full flex items-center justify-center mb-4">
                <AlertCircle className="w-8 h-8 sm:w-10 sm:h-10 text-gray-400" />
              </div>
              <p className="text-sm sm:text-base font-medium text-gray-900 mb-2">
                No notifications found
              </p>
              <p className="text-xs sm:text-sm text-gray-500 mb-4">
                Create your first notification to get started
              </p>
              <Button
                onClick={() => setShowDialog(true)}
                className="bg-green-600 hover:bg-green-700 text-sm"
              >
                <Plus className="w-4 h-4 mr-2" />
                Create Notification
              </Button>
            </div>
          ) : (
            <>
              {/* Desktop & Tablet Table */}
              <div className="hidden sm:block overflow-x-auto">
                <Table>
                  <TableHeader>
                    <TableRow className="bg-gray-50">
                      <TableHead className="w-[100px] px-3 lg:px-6 py-3 text-xs font-semibold text-gray-600 uppercase">
                        ID
                      </TableHead>
                      <TableHead className="min-w-[200px] px-3 lg:px-6 py-3 text-xs font-semibold text-gray-600 uppercase">
                        Title
                      </TableHead>
                      <TableHead className="w-[130px] px-3 lg:px-6 py-3 text-xs font-semibold text-gray-600 uppercase">
                        Target
                      </TableHead>
                      <TableHead className="w-[180px] px-3 lg:px-6 py-3 text-xs font-semibold text-gray-600 uppercase">
                        Sent At
                      </TableHead>
>>>>>>> 5fb6fbf3
                    </TableRow>
                  </TableHeader>
                  <TableBody>
                    {paginatedNotifications.map((n) => (
                      <TableRow key={n.id} className="hover:bg-gray-50">
                        <TableCell className="px-3 lg:px-6 py-3 font-mono text-xs text-gray-600">
                          {n.id.slice(0, 8)}
                        </TableCell>
                        <TableCell className="px-3 lg:px-6 py-3 text-sm font-medium text-gray-900">
                          {n.title}
                        </TableCell>
                        <TableCell className="px-3 lg:px-6 py-3">
                          <StatusBadge status={n.targetType} variant="info" />
                        </TableCell>
                        <TableCell className="px-3 lg:px-6 py-3 text-sm text-gray-600 whitespace-nowrap">
                          {n.sentAt
                            ? new Date(n.sentAt).toLocaleString([], {
                                dateStyle: "short",
                                timeStyle: "short",
                              })
                            : "-"}
                        </TableCell>
                      </TableRow>
                    ))}
                  </TableBody>
                </Table>
              </div>

              {/* Mobile Card View */}
              <div className="sm:hidden space-y-3 p-3">
                {paginatedNotifications.map((n) => (
                  <div
                    key={n.id}
                    className="bg-white border border-gray-200 rounded-lg p-4 shadow-sm"
                  >
                    <div className="flex items-start justify-between mb-3 gap-2">
                      <div className="flex-1 min-w-0">
                        <h3 className="text-sm font-semibold text-gray-900 mb-1 line-clamp-2">
                          {n.title}
                        </h3>
                        <p className="text-xs font-mono text-gray-500">
                          {n.id.slice(0, 8)}
                        </p>
                      </div>
                      <StatusBadge status={n.targetType} variant="info" />
                    </div>
                    <div className="flex items-center justify-between pt-3 border-t border-gray-100">
                      <span className="text-xs text-gray-500">Sent At:</span>
                      <div className="text-right">
                        {n.sentAt ? (
                          <>
                            <div className="text-xs text-gray-900 font-medium">
                              {new Date(n.sentAt).toLocaleDateString()}
                            </div>
                            <div className="text-xs text-gray-500">
                              {new Date(n.sentAt).toLocaleTimeString([], {
                                hour: "2-digit",
                                minute: "2-digit",
                              })}
                            </div>
                          </>
                        ) : (
                          "-"
                        )}
                      </div>
                    </div>
                  </div>
                ))}
              </div>
            </>
          )}

<<<<<<< HEAD
          {totalItems > 0 && (
            <TablePagination
              currentPage={currentPage}
              totalItems={totalItems}
              itemsPerPage={itemsPerPage}
              onPageChange={setCurrentPage}
              onItemsPerPageChange={setItemsPerPage}
            />
=======
          {/* Simple Pagination */}
          {paginatedNotifications.length > 0 && (
            <div className="border-t border-gray-200 px-3 sm:px-6 py-3 sm:py-4 bg-gray-50">
              <div className="flex flex-col sm:flex-row items-center justify-between gap-4">
                {/* Items per page & Info */}
                <div className="flex flex-col sm:flex-row items-center gap-3 sm:gap-4 w-full sm:w-auto">
                  <div className="flex items-center gap-2">
                    <span className="text-xs sm:text-sm text-gray-700 whitespace-nowrap">
                      Rows per page:
                    </span>
                    <Select
                      value={itemsPerPage.toString()}
                      onValueChange={handleItemsPerPageChange}
                    >
                      <SelectTrigger className="w-16 h-8 text-xs">
                        <SelectValue />
                      </SelectTrigger>
                      <SelectContent>
                        <SelectItem value="5">5</SelectItem>
                        <SelectItem value="10">10</SelectItem>
                        <SelectItem value="25">25</SelectItem>
                        <SelectItem value="50">50</SelectItem>
                      </SelectContent>
                    </Select>
                  </div>
                  <span className="text-xs sm:text-sm text-gray-700">
                    {startIndex + 1}-{Math.min(endIndex, totalItems)} of{" "}
                    {totalItems}
                  </span>
                </div>

                {/* Page Navigation */}
                <div className="flex items-center gap-2">
                  <Button
                    variant="outline"
                    size="sm"
                    onClick={goToPreviousPage}
                    disabled={currentPage === 1}
                    className="h-8 px-2 sm:px-3"
                  >
                    <ChevronLeft className="w-4 h-4" />
                    <span className="hidden sm:inline ml-1">Previous</span>
                  </Button>

                  <div className="flex items-center gap-1">
                    {Array.from({ length: totalPages }, (_, i) => i + 1)
                      .filter((page) => {
                        // Show first page, last page, current page, and adjacent pages
                        return (
                          page === 1 ||
                          page === totalPages ||
                          Math.abs(page - currentPage) <= 1
                        );
                      })
                      .map((page, index, array) => {
                        // Add ellipsis
                        const prevPage = array[index - 1];
                        const showEllipsis = prevPage && page - prevPage > 1;

                        return (
                          <div key={page} className="flex items-center">
                            {showEllipsis && (
                              <span className="px-2 text-gray-400">...</span>
                            )}
                            <Button
                              variant={
                                currentPage === page ? "default" : "outline"
                              }
                              size="sm"
                              onClick={() => goToPage(page)}
                              className={`h-8 w-8 p-0 text-xs ${
                                currentPage === page
                                  ? "bg-green-600 hover:bg-green-700"
                                  : ""
                              }`}
                            >
                              {page}
                            </Button>
                          </div>
                        );
                      })}
                  </div>

                  <Button
                    variant="outline"
                    size="sm"
                    onClick={goToNextPage}
                    disabled={currentPage === totalPages}
                    className="h-8 px-2 sm:px-3"
                  >
                    <span className="hidden sm:inline mr-1">Next</span>
                    <ChevronRight className="w-4 h-4" />
                  </Button>
                </div>
              </div>
            </div>
>>>>>>> 5fb6fbf3
          )}
        </CardContent>
      </Card>

      {/* Dialog */}
      <Dialog open={showDialog} onOpenChange={setShowDialog}>
<<<<<<< HEAD
        <DialogContent className="max-w-2xl">
          <DialogHeader>
            <DialogTitle>Create & Send Notification</DialogTitle>
            <DialogDescription>
              Notification will be sent immediately to selected recipients.
            </DialogDescription>
          </DialogHeader>

          <div className="grid gap-6 py-4">
            <div>
              <Label htmlFor="title">
                Title <span className="text-destructive">*</span>
              </Label>
              <Input
                id="title"
                {...form.register("title")}
                placeholder="Enter notification title"
              />
              {form.formState.errors.title && (
                <p className="text-sm text-destructive mt-1">
=======
        <DialogContent className="w-[95vw] sm:w-full max-w-2xl max-h-[90vh] overflow-y-auto">
          <DialogHeader className="space-y-2">
            <DialogTitle className="text-lg sm:text-xl">
              Create Notification
            </DialogTitle>
            <DialogDescription className="text-sm">
              Send instant notification to recipients.
            </DialogDescription>
          </DialogHeader>

          <form onSubmit={form.handleSubmit(onSubmit)} className="space-y-4">
            <div className="space-y-2">
              <Label className="text-sm font-medium">
                Title <span className="text-red-500">*</span>
              </Label>
              <Input
                {...form.register("title")}
                placeholder="Enter notification title"
                className="text-sm"
              />
              {form.formState.errors.title && (
                <p className="text-xs text-red-600">
>>>>>>> 5fb6fbf3
                  {form.formState.errors.title.message}
                </p>
              )}
            </div>

<<<<<<< HEAD
            <div>
              <Label htmlFor="message">
                Message <span className="text-destructive">*</span>
              </Label>
              <Textarea
                id="message"
                rows={5}
                {...form.register("message")}
                placeholder="Enter notification message"
              />
              {form.formState.errors.message && (
                <p className="text-sm text-destructive mt-1">
=======
            <div className="space-y-2">
              <Label className="text-sm font-medium">
                Message <span className="text-red-500">*</span>
              </Label>
              <Textarea
                rows={4}
                {...form.register("message")}
                placeholder="Enter your notification message"
                className="text-sm resize-none"
              />
              {form.formState.errors.message && (
                <p className="text-xs text-red-600">
>>>>>>> 5fb6fbf3
                  {form.formState.errors.message.message}
                </p>
              )}
            </div>

<<<<<<< HEAD
            <div>
              <Label>Target Audience</Label>
=======
            <div className="space-y-2">
              <Label className="text-sm font-medium">Target Audience</Label>
>>>>>>> 5fb6fbf3
              <Select
                value={form.watch("targetType")}
                onValueChange={(v) => form.setValue("targetType", v as any)}
              >
<<<<<<< HEAD
                <SelectTrigger>
=======
                <SelectTrigger className="text-sm">
>>>>>>> 5fb6fbf3
                  <SelectValue />
                </SelectTrigger>
                <SelectContent>
                  <SelectItem value="all">All Users</SelectItem>
                  <SelectItem value="users">Users Only</SelectItem>
                  <SelectItem value="admins">Admins Only</SelectItem>
                  <SelectItem value="team">Team Only</SelectItem>
                  <SelectItem value="specific">Specific Users (IDs)</SelectItem>
                </SelectContent>
              </Select>
            </div>

            {form.watch("targetType") === "specific" && (
<<<<<<< HEAD
              <div>
                <Label htmlFor="targetIds">
                  User IDs (comma separated){" "}
                  <span className="text-destructive">*</span>
                </Label>
                <Input
                  id="targetIds"
                  placeholder="user1,user2,user3"
                  onChange={(e) =>
                    form.setValue(
                      "targetIds",
                      e.target.value
                        .split(",")
                        .map((s) => s.trim())
                        .filter(Boolean)
=======
              <div className="space-y-2">
                <Label className="text-sm font-medium">
                  User IDs (comma separated)
                </Label>
                <Input
                  placeholder="user1, user2, user3"
                  className="text-sm"
                  onChange={(e) =>
                    form.setValue(
                      "targetIds",
                      e.target.value.split(",").map((s) => s.trim())
>>>>>>> 5fb6fbf3
                    )
                  }
                />
                {form.formState.errors.targetIds && (
                  <p className="text-sm text-destructive mt-1">
                    {form.formState.errors.targetIds.message}
                  </p>
                )}
              </div>
            )}

<<<<<<< HEAD
          <DialogFooter>
            <Button
              variant="outline"
              onClick={() => {
                setShowDialog(false);
                form.reset();
              }}
              disabled={createMutation.isPending}
            >
              Cancel
            </Button>
            <Button
              onClick={form.handleSubmit(onSubmit)}
              disabled={createMutation.isPending}
            >
              {createMutation.isPending ? (
                <>
                  <Loader2 className="animate-spin h-4 w-4 mr-2" />
                  Sending...
                </>
              ) : (
                <>
                  <Send className="h-4 w-4 mr-2" />
                  Send Now
                </>
              )}
            </Button>
          </DialogFooter>
=======
            <DialogFooter className="flex-col-reverse sm:flex-row gap-2">
              <Button
                type="button"
                variant="outline"
                onClick={() => setShowDialog(false)}
                className="w-full sm:w-auto"
              >
                Cancel
              </Button>
              <Button
                type="submit"
                disabled={createMutation.isPending}
                className="w-full sm:w-auto bg-green-600 hover:bg-green-700"
              >
                {createMutation.isPending ? (
                  <>
                    <Loader2 className="animate-spin h-4 w-4 mr-2" />
                    Sending...
                  </>
                ) : (
                  <>
                    <Send className="h-4 w-4 mr-2" />
                    Send Now
                  </>
                )}
              </Button>
            </DialogFooter>
          </form>
>>>>>>> 5fb6fbf3
        </DialogContent>
      </Dialog>
    </div>
  );
}<|MERGE_RESOLUTION|>--- conflicted
+++ resolved
@@ -8,22 +8,14 @@
 import { Input } from "@/components/ui/input";
 import { Label } from "@/components/ui/label";
 import { Textarea } from "@/components/ui/textarea";
-<<<<<<< HEAD
-import { TablePagination } from "@/components/table-pagination";
-=======
->>>>>>> 5fb6fbf3
 import {
   Plus,
   Send,
   Users,
   Loader2,
   AlertCircle,
-<<<<<<< HEAD
-  RefreshCw,
-=======
   ChevronLeft,
   ChevronRight,
->>>>>>> 5fb6fbf3
 } from "lucide-react";
 import {
   Dialog,
@@ -71,20 +63,12 @@
   const [currentPage, setCurrentPage] = useState(1);
   const [itemsPerPage, setItemsPerPage] = useState(10);
 
-<<<<<<< HEAD
-  // ----------- Fetch All Notifications (GET /api/notifications) ------------
-=======
   // ----------- Fetch Notifications ------------
->>>>>>> 5fb6fbf3
   const {
     data: notifications = [],
     isLoading,
     isError,
     error,
-<<<<<<< HEAD
-    refetch,
-=======
->>>>>>> 5fb6fbf3
   } = useQuery<Notification[]>({
     queryKey: ["/api/notifications"],
     queryFn: async () => {
@@ -128,11 +112,7 @@
     },
   });
 
-<<<<<<< HEAD
-  // ---------------- Create & Send Notification (POST /api/notifications) ----------------
-=======
   // ---------------- Create Notification ----------------
->>>>>>> 5fb6fbf3
   const createMutation = useMutation({
     mutationFn: async (data: FormData) => {
       const payload = {
@@ -197,49 +177,6 @@
 
   // ---------------- Simple Pagination ----------------
   const totalItems = notifications.length;
-<<<<<<< HEAD
-  const start = (currentPage - 1) * itemsPerPage;
-  const paginatedNotifications = notifications.slice(
-    start,
-    start + itemsPerPage
-  );
-
-  // ---------------- Stats ----------------
-  const stats = {
-    total: notifications.length,
-    users: notifications.filter((n) => n.targetType === "users").length,
-    adminTeam: notifications.filter(
-      (n) => n.targetType === "admins" || n.targetType === "team"
-    ).length,
-  };
-
-  const sendMutation = useMutation({
-    mutationFn: async (id: string | number) => {
-      const response = await fetch(`/api/notifications/${id}/send`, {
-        method: "POST",
-        credentials: "include",
-      });
-
-      if (!response.ok) {
-        const errorData = await response.json();
-        throw new Error(errorData.error || "Failed to send");
-      }
-
-      return response.json();
-    },
-    onSuccess: () => {
-      queryClient.invalidateQueries({ queryKey: ["/api/notifications"] });
-      toast({ title: "Success", description: "Notification sent!" });
-    },
-    onError: (err: Error) => {
-      toast({
-        title: "Error",
-        description: err.message,
-        variant: "destructive",
-      });
-    },
-  });
-=======
   const totalPages = Math.ceil(totalItems / itemsPerPage);
   const startIndex = (currentPage - 1) * itemsPerPage;
   const endIndex = startIndex + itemsPerPage;
@@ -266,66 +203,10 @@
     setItemsPerPage(Number(value));
     setCurrentPage(1);
   };
->>>>>>> 5fb6fbf3
 
   return (
     <div className="space-y-4 sm:space-y-6 p-3 sm:p-4 md:p-6">
       {/* Header */}
-<<<<<<< HEAD
-      <div className="flex items-center justify-between">
-        <div>
-          <h1 className="text-3xl font-bold">Notifications</h1>
-          <p className="text-muted-foreground mt-1">
-            Send notifications to users, admins, or your team.
-          </p>
-        </div>
-
-        <div className="flex gap-3">
-          <Button
-            variant="outline"
-            onClick={handleRefresh}
-            disabled={isLoading}
-          >
-            <RefreshCw
-              className={`h-4 w-4 mr-2 ${isLoading ? "animate-spin" : ""}`}
-            />
-            Refresh
-          </Button>
-
-          <Button onClick={() => setShowDialog(true)}>
-            <Plus className="h-4 w-4 mr-2" />
-            Create Notification
-          </Button>
-        </div>
-      </div>
-
-      {/* Stats */}
-      <div className="grid gap-6 md:grid-cols-3">
-        <Card>
-          <CardHeader>
-            <CardTitle>Total Sent</CardTitle>
-          </CardHeader>
-          <CardContent>
-            <div className="text-3xl font-bold">{stats.total}</div>
-          </CardContent>
-        </Card>
-
-        <Card>
-          <CardHeader>
-            <CardTitle>User Target</CardTitle>
-          </CardHeader>
-          <CardContent>
-            <div className="text-3xl font-bold">{stats.users}</div>
-          </CardContent>
-        </Card>
-
-        <Card>
-          <CardHeader>
-            <CardTitle>Admin / Team</CardTitle>
-          </CardHeader>
-          <CardContent>
-            <div className="text-3xl font-bold">{stats.adminTeam}</div>
-=======
       <Header
         title="Notifications"
         subtitle="Send notifications to users, admins, or your team."
@@ -393,103 +274,11 @@
             <p className="text-xs sm:text-sm text-gray-500 mt-1">
               Staff notifications
             </p>
->>>>>>> 5fb6fbf3
           </CardContent>
         </Card>
       </div>
 
       {/* Table */}
-<<<<<<< HEAD
-      <Card>
-        <CardHeader>
-          <CardTitle>All Notifications</CardTitle>
-        </CardHeader>
-        <CardContent>
-          {isLoading ? (
-            <div className="flex flex-col items-center justify-center h-32">
-              <Loader2 className="animate-spin h-8 w-8" />
-              <p className="text-muted-foreground mt-2">
-                Loading notifications...
-              </p>
-            </div>
-          ) : isError ? (
-            <div className="flex flex-col items-center justify-center h-32">
-              <AlertCircle className="h-8 w-8 text-destructive" />
-              <p className="text-destructive mt-2">
-                Failed to load notifications
-              </p>
-              <Button
-                variant="outline"
-                size="sm"
-                onClick={handleRefresh}
-                className="mt-3"
-              >
-                Try Again
-              </Button>
-            </div>
-          ) : paginatedNotifications.length === 0 ? (
-            <div className="text-center text-muted-foreground py-8">
-              No notifications found
-            </div>
-          ) : (
-            <div className="border rounded-md">
-              <Table>
-                <TableHeader>
-                  <TableRow>
-                    <TableHead>ID</TableHead>
-                    <TableHead>Title</TableHead>
-                    <TableHead>Message</TableHead>
-                    <TableHead>Target</TableHead>
-                    <TableHead>Status</TableHead>
-                    <TableHead>Sent At</TableHead>
-                    <TableHead>Action</TableHead>
-                  </TableRow>
-                </TableHeader>
-
-                <TableBody>
-                  {paginatedNotifications.map((n) => (
-                    <TableRow key={n.id}>
-                      <TableCell className="font-mono text-xs">
-                        {String(n.id).slice(0, 8)}
-                      </TableCell>
-                      <TableCell className="font-medium">{n.title}</TableCell>
-                      <TableCell className="max-w-xs truncate text-sm text-muted-foreground">
-                        {n.message}
-                      </TableCell>
-                      <TableCell>
-                        <StatusBadge status={n.targetType} variant="info" />
-                      </TableCell>
-                      <TableCell>
-                        <StatusBadge
-                          status={n.status || "sent"}
-                          variant={n.status === "sent" ? "success" : "warning"}
-                        />
-                      </TableCell>
-                      <TableCell className="text-sm">
-                        {n.sentAt
-                          ? new Date(n.sentAt).toLocaleString()
-                          : n.createdAt
-                          ? new Date(n.createdAt).toLocaleString()
-                          : "-"}
-                      </TableCell>
-                      <TableCell>
-                        {n.status !== "sent" ? (
-                          <Button
-                            size="sm"
-                            onClick={() => sendMutation.mutate(n.id)}
-                            disabled={sendMutation.isPending}
-                          >
-                            {sendMutation.isPending ? (
-                              <Loader2 className="h-4 w-4 animate-spin" />
-                            ) : (
-                              "Send"
-                            )}
-                          </Button>
-                        ) : (
-                          <span className="text-green-600 text-sm">Sent</span>
-                        )}
-                      </TableCell>
-=======
       <Card className="shadow-sm">
         <CardHeader className="px-3 sm:px-4 md:px-6 py-3 sm:py-4 border-b border-gray-200">
           <div className="flex flex-col sm:flex-row sm:items-center sm:justify-between gap-2">
@@ -545,7 +334,6 @@
                       <TableHead className="w-[180px] px-3 lg:px-6 py-3 text-xs font-semibold text-gray-600 uppercase">
                         Sent At
                       </TableHead>
->>>>>>> 5fb6fbf3
                     </TableRow>
                   </TableHeader>
                   <TableBody>
@@ -618,16 +406,6 @@
             </>
           )}
 
-<<<<<<< HEAD
-          {totalItems > 0 && (
-            <TablePagination
-              currentPage={currentPage}
-              totalItems={totalItems}
-              itemsPerPage={itemsPerPage}
-              onPageChange={setCurrentPage}
-              onItemsPerPageChange={setItemsPerPage}
-            />
-=======
           {/* Simple Pagination */}
           {paginatedNotifications.length > 0 && (
             <div className="border-t border-gray-200 px-3 sm:px-6 py-3 sm:py-4 bg-gray-50">
@@ -724,35 +502,12 @@
                 </div>
               </div>
             </div>
->>>>>>> 5fb6fbf3
           )}
         </CardContent>
       </Card>
 
       {/* Dialog */}
       <Dialog open={showDialog} onOpenChange={setShowDialog}>
-<<<<<<< HEAD
-        <DialogContent className="max-w-2xl">
-          <DialogHeader>
-            <DialogTitle>Create & Send Notification</DialogTitle>
-            <DialogDescription>
-              Notification will be sent immediately to selected recipients.
-            </DialogDescription>
-          </DialogHeader>
-
-          <div className="grid gap-6 py-4">
-            <div>
-              <Label htmlFor="title">
-                Title <span className="text-destructive">*</span>
-              </Label>
-              <Input
-                id="title"
-                {...form.register("title")}
-                placeholder="Enter notification title"
-              />
-              {form.formState.errors.title && (
-                <p className="text-sm text-destructive mt-1">
-=======
         <DialogContent className="w-[95vw] sm:w-full max-w-2xl max-h-[90vh] overflow-y-auto">
           <DialogHeader className="space-y-2">
             <DialogTitle className="text-lg sm:text-xl">
@@ -775,26 +530,11 @@
               />
               {form.formState.errors.title && (
                 <p className="text-xs text-red-600">
->>>>>>> 5fb6fbf3
                   {form.formState.errors.title.message}
                 </p>
               )}
             </div>
 
-<<<<<<< HEAD
-            <div>
-              <Label htmlFor="message">
-                Message <span className="text-destructive">*</span>
-              </Label>
-              <Textarea
-                id="message"
-                rows={5}
-                {...form.register("message")}
-                placeholder="Enter notification message"
-              />
-              {form.formState.errors.message && (
-                <p className="text-sm text-destructive mt-1">
-=======
             <div className="space-y-2">
               <Label className="text-sm font-medium">
                 Message <span className="text-red-500">*</span>
@@ -807,28 +547,18 @@
               />
               {form.formState.errors.message && (
                 <p className="text-xs text-red-600">
->>>>>>> 5fb6fbf3
                   {form.formState.errors.message.message}
                 </p>
               )}
             </div>
 
-<<<<<<< HEAD
-            <div>
-              <Label>Target Audience</Label>
-=======
             <div className="space-y-2">
               <Label className="text-sm font-medium">Target Audience</Label>
->>>>>>> 5fb6fbf3
               <Select
                 value={form.watch("targetType")}
                 onValueChange={(v) => form.setValue("targetType", v as any)}
               >
-<<<<<<< HEAD
-                <SelectTrigger>
-=======
                 <SelectTrigger className="text-sm">
->>>>>>> 5fb6fbf3
                   <SelectValue />
                 </SelectTrigger>
                 <SelectContent>
@@ -842,23 +572,6 @@
             </div>
 
             {form.watch("targetType") === "specific" && (
-<<<<<<< HEAD
-              <div>
-                <Label htmlFor="targetIds">
-                  User IDs (comma separated){" "}
-                  <span className="text-destructive">*</span>
-                </Label>
-                <Input
-                  id="targetIds"
-                  placeholder="user1,user2,user3"
-                  onChange={(e) =>
-                    form.setValue(
-                      "targetIds",
-                      e.target.value
-                        .split(",")
-                        .map((s) => s.trim())
-                        .filter(Boolean)
-=======
               <div className="space-y-2">
                 <Label className="text-sm font-medium">
                   User IDs (comma separated)
@@ -870,7 +583,6 @@
                     form.setValue(
                       "targetIds",
                       e.target.value.split(",").map((s) => s.trim())
->>>>>>> 5fb6fbf3
                     )
                   }
                 />
@@ -882,36 +594,6 @@
               </div>
             )}
 
-<<<<<<< HEAD
-          <DialogFooter>
-            <Button
-              variant="outline"
-              onClick={() => {
-                setShowDialog(false);
-                form.reset();
-              }}
-              disabled={createMutation.isPending}
-            >
-              Cancel
-            </Button>
-            <Button
-              onClick={form.handleSubmit(onSubmit)}
-              disabled={createMutation.isPending}
-            >
-              {createMutation.isPending ? (
-                <>
-                  <Loader2 className="animate-spin h-4 w-4 mr-2" />
-                  Sending...
-                </>
-              ) : (
-                <>
-                  <Send className="h-4 w-4 mr-2" />
-                  Send Now
-                </>
-              )}
-            </Button>
-          </DialogFooter>
-=======
             <DialogFooter className="flex-col-reverse sm:flex-row gap-2">
               <Button
                 type="button"
@@ -940,7 +622,6 @@
               </Button>
             </DialogFooter>
           </form>
->>>>>>> 5fb6fbf3
         </DialogContent>
       </Dialog>
     </div>
