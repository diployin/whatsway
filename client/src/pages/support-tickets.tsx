--- conflicted
+++ resolved
@@ -15,7 +15,6 @@
   DropdownMenuItem,
   DropdownMenuTrigger,
 } from "@/components/ui/dropdown-menu";
-import { useTranslation } from "@/lib/i18n";
 import {
   Search,
   MoreVertical,
@@ -111,8 +110,6 @@
   const { toast } = useToast();
   const { user } = useAuth();
 
-  const { t } = useTranslation();
-
   const [createFormData, setCreateFormData] = useState({
     title: "",
     description: "",
@@ -408,42 +405,76 @@
   return (
     <div className="min-h-screen bg-gray-50">
       {/* Header */}
+      {/* <header className="bg-white shadow-sm border-b border-gray-200">
+        <div className="max-w-7xl mx-auto px-3 sm:px-6 lg:px-8">
+          <div className="flex flex-col sm:flex-row sm:items-center sm:justify-between gap-3 sm:gap-4 py-3 sm:py-4">
+            <div className="flex items-start sm:items-center gap-3 sm:gap-4 min-w-0">
+              <div className="bg-green-100 p-2 sm:p-2.5 rounded-lg shrink-0">
+                <Headphones className="w-5 h-5 sm:w-6 sm:h-6 text-green-600" />
+              </div>
+              <div className="min-w-0">
+                <h1 className="text-lg sm:text-2xl font-bold text-gray-900 truncate">
+                  Support Tickets
+                </h1>
+                <p className="text-xs sm:text-sm text-gray-600">
+                  {isAdmin
+                    ? "Manage all support tickets from users and listeners"
+                    : "View and manage your support tickets"}
+                </p>
+              </div>
+            </div>
+
+            <div className="w-full sm:w-auto">
+              <button
+                onClick={() => setShowCreateDialog(true)}
+                className="w-full sm:w-auto inline-flex items-center justify-center bg-green-500 text-white px-3 sm:px-4 py-2 rounded-lg hover:bg-green-600 transition-colors focus:outline-none focus-visible:ring-2 focus-visible:ring-green-500 focus-visible:ring-offset-2 text-sm sm:text-base"
+              >
+                <Plus className="w-4 h-4 mr-2" />
+                Create Ticket
+              </button>
+            </div>
+          </div>
+        </div>
+      </header> */}
 
       <Header
-        title={t("support.title")}
+        title={"Support Tickets"}
         subtitle={
-          isAdmin ? t("support.subtitleAdmin") : t("support.subtitleUser")
+          isAdmin
+            ? "Manage all support tickets from users and listeners"
+            : "View and manage your support tickets"
         }
         action={{
-          label: t("support.createTicket"),
+          label: "Create Ticket",
           onClick: () => setShowCreateDialog(true),
         }}
       />
+
       <div className="max-w-7xl mx-auto px-4 sm:px-6 lg:px-8 py-8">
         {/* Stats */}
         <div className="grid grid-cols-1 md:grid-cols-4 gap-6 mb-8">
           {[
             {
-              title: t("support.stats.totalTickets"),
+              title: "Total Tickets",
               value: tickets.length.toString(),
               color: "blue",
             },
             {
-              title: t("support.stats.openTickets"),
+              title: "Open Tickets",
               value: tickets
                 .filter((t) => t.status === "open")
                 .length.toString(),
               color: "yellow",
             },
             {
-              title: t("support.stats.inProgress"),
+              title: "In Progress",
               value: tickets
                 .filter((t) => t.status === "in_progress")
                 .length.toString(),
               color: "green",
             },
             {
-              title: t("support.stats.resolved"),
+              title: "Resolved",
               value: tickets
                 .filter((t) => t.status === "resolved")
                 .length.toString(),
@@ -480,7 +511,7 @@
                 <Search className="absolute left-3 top-1/2 transform -translate-y-1/2 text-gray-400 w-5 h-5" />
                 <input
                   type="text"
-                  placeholder={t("support.search.placeholder")}
+                  placeholder="Search tickets..."
                   value={searchQuery}
                   onChange={(e) => setSearchQuery(e.target.value)}
                   className="w-full pl-10 pr-4 py-2 border border-gray-300 rounded-lg focus:outline-none focus:ring-2 focus:ring-green-500 focus:border-transparent"
@@ -492,38 +523,22 @@
                   onChange={(e) => setStatusFilter(e.target.value)}
                   className="flex-1 px-3 py-2 border border-gray-300 rounded-lg focus:outline-none focus:ring-2 focus:ring-green-500 focus:border-transparent text-sm"
                 >
-                  <option value="all">{t("support.search.allStatus")}</option>
-                  <option value="open">
-                    {t("support.search.status.open")}
-                  </option>
-                  <option value="in_progress">
-                    {t("support.search.status.inProgress")}
-                  </option>
-                  <option value="resolved">
-                    {t("support.search.status.resolved")}
-                  </option>
-                  <option value="closed">
-                    {t("support.search.status.closed")}
-                  </option>
+                  <option value="all">All Status</option>
+                  <option value="open">Open</option>
+                  <option value="in_progress">In Progress</option>
+                  <option value="resolved">Resolved</option>
+                  <option value="closed">Closed</option>
                 </select>
                 <select
                   value={priorityFilter}
                   onChange={(e) => setPriorityFilter(e.target.value)}
                   className="flex-1 px-3 py-2 border border-gray-300 rounded-lg focus:outline-none focus:ring-2 focus:ring-green-500 focus:border-transparent text-sm"
                 >
-                  <option value="all">{t("support.search.allPriority")}</option>
-                  <option value="low">
-                    {t("support.search.priority.low")}
-                  </option>
-                  <option value="medium">
-                    {t("support.search.priority.medium")}
-                  </option>
-                  <option value="high">
-                    {t("support.search.priority.high")}
-                  </option>
-                  <option value="urgent">
-                    {t("support.search.priority.urgent")}
-                  </option>
+                  <option value="all">All Priority</option>
+                  <option value="low">Low</option>
+                  <option value="medium">Medium</option>
+                  <option value="high">High</option>
+                  <option value="urgent">Urgent</option>
                 </select>
               </div>
             </div>
@@ -531,7 +546,7 @@
             {/* Tickets */}
             {isLoading ? (
               <div className="bg-white p-8 rounded-xl shadow-sm border border-gray-200 text-center">
-                <div className="text-gray-500">{t("support.loading")}</div>
+                <div className="text-gray-500">Loading tickets...</div>
               </div>
             ) : (
               <div className="space-y-3">
@@ -585,14 +600,14 @@
                             ticket.creatorType
                           )}`}
                         >
-                          {t(`support.creatorType.${ticket.creatorType}`)}
+                          {getCreatorTypeLabel(ticket.creatorType)}
                         </span>
                       )}
                     </div>
 
                     <div className="flex items-center justify-between text-xs text-gray-500">
                       <span>
-                        {t("support.ticket.updated")}{" "}
+                        Updated{" "}
                         {new Date(ticket.updatedAt).toLocaleTimeString()}
                       </span>
                       {isAdmin && ticket.assignedToName && (
@@ -608,14 +623,14 @@
                   <div className="bg-white p-8 rounded-xl shadow-sm border border-gray-200 text-center">
                     <Headphones className="w-12 h-12 text-gray-300 mx-auto mb-4" />
                     <h3 className="text-lg font-medium text-gray-900 mb-2">
-                      {t("support.empty.noTickets")}
+                      No tickets found
                     </h3>
                     <p className="text-gray-500 mb-4">
                       {searchQuery ||
                       statusFilter !== "all" ||
                       priorityFilter !== "all"
-                        ? t("support.empty.adjustFilters")
-                        : t("support.empty.allResolved")}
+                        ? "Try adjusting your search or filter criteria"
+                        : "All support tickets have been resolved!"}
                     </p>
                   </div>
                 )}
@@ -625,8 +640,7 @@
             {totalPages > 1 && (
               <div className="flex items-center justify-between mt-4 bg-white p-3 rounded-lg shadow-sm border border-gray-200">
                 <div className="text-sm text-gray-600">
-                  {t("support.pagination.page")} {currentPage}{" "}
-                  {t("support.pagination.of")} {totalPages}
+                  Page {currentPage} of {totalPages}
                 </div>
                 <div className="flex gap-2">
                   <button
@@ -634,7 +648,7 @@
                     disabled={currentPage === 1}
                     className="px-3 py-1 text-sm bg-gray-100 text-gray-700 rounded hover:bg-gray-200 disabled:opacity-50 disabled:cursor-not-allowed"
                   >
-                    {t("support.pagination.previous")}
+                    Previous
                   </button>
                   <button
                     onClick={() =>
@@ -643,14 +657,13 @@
                     disabled={currentPage === totalPages}
                     className="px-3 py-1 text-sm bg-gray-100 text-gray-700 rounded hover:bg-gray-200 disabled:opacity-50 disabled:cursor-not-allowed"
                   >
-                    {t("support.pagination.next")}
+                    Next
                   </button>
                 </div>
               </div>
             )}
           </div>
 
-<<<<<<< HEAD
           {/* Ticket Details */}
           <div className="lg:col-span-2">
             {selectedTicketId && selectedTicket ? (
@@ -977,11 +990,9 @@
               </div>
             )}
           </div>
-=======
-          {/* Ticket Details - Continue in next section... */}
->>>>>>> 28c7e79a
         </div>
       </div>
+
       {/* Create Ticket Dialog */}
       <Dialog open={showCreateDialog} onOpenChange={setShowCreateDialog}>
         <DialogContent className="sm:max-w-[500px]">
