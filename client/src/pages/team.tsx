import { useState, useEffect } from "react";
import { useQuery, useMutation } from "@tanstack/react-query";
import { useToast } from "@/hooks/use-toast";
import { queryClient } from "@/lib/queryClient";
import { apiRequest } from "@/lib/queryClient";
import {
  Card,
  CardContent,
  CardDescription,
  CardHeader,
  CardTitle,
} from "@/components/ui/card";
import { Button } from "@/components/ui/button";
import { Input } from "@/components/ui/input";
import { Label } from "@/components/ui/label";
import {
  Select,
  SelectContent,
  SelectItem,
  SelectTrigger,
  SelectValue,
} from "@/components/ui/select";
import {
  Table,
  TableBody,
  TableCell,
  TableHead,
  TableHeader,
  TableRow,
} from "@/components/ui/table";
import {
  Dialog,
  DialogContent,
  DialogDescription,
  DialogFooter,
  DialogHeader,
  DialogTitle,
} from "@/components/ui/dialog";
import {
  DropdownMenu,
  DropdownMenuContent,
  DropdownMenuItem,
  DropdownMenuTrigger,
} from "@/components/ui/dropdown-menu";
import { Badge } from "@/components/ui/badge";
import { Avatar, AvatarFallback, AvatarImage } from "@/components/ui/avatar";
import { Switch } from "@/components/ui/switch";
import { Tabs, TabsContent, TabsList, TabsTrigger } from "@/components/ui/tabs";
import {
  UserPlus,
  MoreVertical,
  Edit,
  Trash2,
  Shield,
  Users,
  Activity,
  Clock,
  ChevronDown,
  ChevronRight,
  ChevronLeft,
  Database,
} from "lucide-react";
import type { User } from "@shared/schema";
import { Checkbox } from "@/components/ui/checkbox";
import { useAuth } from "@/contexts/auth-context";
import Header from "@/components/layout/header";
import { TeamUserResponse } from "@/types/types";
import { useTranslation } from "@/lib/i18n";
import { StateDisplay } from "@/components/StateDisplay";

interface TeamMemberFormData {
  firstName: string;
  lastName: string;
  email: string;
  username: string;
  password?: string;
  role: "team";
  permissions: string[];
}

// For form state (checkbox booleans)
type TeamMemberFormState = {
  firstName: string;
  lastName: string;
  email: string;
  username: string;
  password?: string;
  role: "team";
  permissions: Record<string, boolean>; // ✅ form uses boolean map
};

// Function to fetch team members with pagination
const fetchTeamMembers = async (page: number = 1, limit: number = 10, search: string = "") => {
  const response = await fetch(`/api/team/members?page=${page}&limit=${limit}&search=${search}`);
  if (!response.ok) {
    throw new Error("Failed to fetch team members");
  }
  return response.json();
};


export default function TeamPage() {
  const { toast } = useToast();
  const [showAddDialog, setShowAddDialog] = useState(false);
  const [editingMember, setEditingMember] = useState<User | null>(null);
  const [search, setSearch] = useState("");

  const { user } = useAuth();
  const [activeTab, setActiveTab] = useState(
    user?.role == "superadmin" ? "activity" : "members"
  );

  const { t } = useTranslation();
  // Fetch team members
  // const { data: teamMembers = [], isLoading } = useQuery<User[]>({
  //   queryKey: ["/api/team/members"],
  // });

  const [page, setPage] = useState(1); // Page state for pagination
  const limit = 10; // Number of items per page

  // Fetch team members with pagination
<<<<<<< HEAD
  const {
    data: teamUserRes,
    isLoading,
    refetch: temberAPIRef,
  } = useQuery<TeamUserResponse>({
    queryKey: ["teamMembers", page, limit], // query key
    queryFn: () => fetchTeamMembers(page, limit), // query function
=======
  const { data: teamUserRes, isLoading } = useQuery<TeamUserResponse>({
    queryKey: ["teamMembers", page, limit, search],
    queryFn: () => fetchTeamMembers(page, limit, search),
>>>>>>> df0222d1
  });

  // Destructure `data` into `teamMembers` with a default empty array
  const teamMembers = teamUserRes?.data;
  const totalPages = teamUserRes?.totalPages || 1; // Total pages from API response

  // Handle page change
  const handlePageChange = (newPage: number) => {
    if (newPage >= 1 && newPage <= totalPages) {
      setPage(newPage);
    }
  };

  // Fetch team activity logs
  const { data: activityLogs = [] } = useQuery({
    queryKey: ["/api/team/activity-logs"],
    enabled: activeTab === "activity",
  });

  // console.log("activity logs" , activityLogs)

  // Add/Update team member mutation
  const saveMemberMutation = useMutation({
    mutationFn: async (data: TeamMemberFormData) => {
      if (editingMember) {
        return apiRequest("PUT", `/api/team/members/${editingMember.id}`, data);
      } else {
        return apiRequest("POST", "/api/team/members", data);
      }
    },

    onSuccess: async () => {
      temberAPIRef();
      queryClient.invalidateQueries({
        queryKey: ["teamMembers"], // MUST match useQuery key
      });

      // 2️⃣ Also re-fetch activity logs
      queryClient.invalidateQueries({ queryKey: ["/api/team/activity-logs"] });

      toast({
        title: editingMember ? "Member updated" : "Member added",
        description: `Team member has been ${
          editingMember ? "updated" : "added"
        } successfully.`,
      });

      setShowAddDialog(false);
      setEditingMember(null);
    },

    onError: (error: Error) => {
      toast({
        title: "Error",
        description: error.message,
        variant: "destructive",
      });
    },
  });

  // Delete team member mutation
  const deleteMemberMutation = useMutation({
    mutationFn: async (memberId: string) => {
      return apiRequest("DELETE", `/api/team/members/${memberId}`);
    },
    onSuccess: () => {
      temberAPIRef();
      queryClient.invalidateQueries({ queryKey: ["/api/team/members"] });
      toast({
        title: "Member removed",
        description: "Team member has been removed successfully.",
      });
    },
    onError: (error: Error) => {
      toast({
        title: "Error",
        description: error.message,
        variant: "destructive",
      });
    },
  });

  // Update member status mutation
  const updateStatusMutation = useMutation({
    mutationFn: async ({
      memberId,
      status,
    }: {
      memberId: string;
      status: string;
    }) => {
      return apiRequest("PATCH", `/api/team/members/${memberId}/status`, {
        status,
      });
    },
    onSuccess: () => {
      temberAPIRef();
      queryClient.invalidateQueries({ queryKey: ["/api/team/members"] });
      toast({
        title: "Status updated",
        description: "Team member status has been updated.",
      });
    },
  });

  const handleOpenDialog = (member?: User) => {
    if (member) {
      setEditingMember(member);
    }
    setShowAddDialog(true);
  };

  const handleCloseDialog = () => {
    setShowAddDialog(false);
    setEditingMember(null);
  };

  const getRoleBadgeVariant = (role: string) => {
    switch (role) {
      case "admin":
        return "destructive";
      case "manager":
        return "default";
      default:
        return "secondary";
    }
  };

  const getStatusBadgeVariant = (status: string) => {
    switch (status) {
      case "active":
        return "default";
      case "inactive":
        return "secondary";
      case "suspended":
        return "destructive";
      default:
        return "outline";
    }
  };

  const getOnlineStatusColor = (status: string) => {
    switch (status) {
      case "active":
        return "bg-green-500";
      case "inactive":
        return "bg-gray-500";
      default:
        return "bg-yellow-400";
    }
  };

  return (
    <div className="container max-w-7xl mx-auto dots-bg ">
      {user?.role === "superadmin" ? (
        <Header
          title="Manage Activity Logs"
          subtitle="View and monitor team activity logs"
        />
      ) : (
        <Header
          title={t("team.title")}
          subtitle={t("team.subtitle")}
          action={{
            label: t("team.addMember"),
            onClick: () => handleOpenDialog(),
          }}
        />
      )}

      <div className="px-4 py-6">
        <Tabs value={activeTab} onValueChange={setActiveTab}>
          <TabsList>
            {user?.role === "superadmin" ? (
              <TabsTrigger value="activity">
                <Activity className="mr-2 h-4 w-4" />
                {/* {t("team.Activity_Logs")} */} Activity logs
              </TabsTrigger>
            ) : (
              <>
                <TabsTrigger value="members">
                  <Users className="mr-2 h-4 w-4" />
                  {/* {t("team.members")} */} Team Members
                </TabsTrigger>
                <TabsTrigger value="activity">
                  <Activity className="mr-2 h-4 w-4" />
                  {/* {t("team.Activity_Logs")} */} Activity logs
                </TabsTrigger>
              </>
            )}
          </TabsList>
          <TabsContent value="members" className="mt-4 sm:mt-6">
            <Card>
            <CardHeader>
  <div>
    <CardTitle className="text-lg sm:text-xl">
      {t("team.teamMember")}
    </CardTitle>
    <CardDescription className="text-sm">
      {t("team.manage_Team")}
    </CardDescription>
  </div>

  {/* Search + Add Member Row */}
  <div className="mt-4 flex items-center justify-between gap-3 flex-wrap sm:flex-nowrap">
    <Input
      placeholder="Search members..."
      value={search}
      onChange={(e) => {
        setSearch(e.target.value);
        setPage(1);
      }}
      className="w-full sm:w-72"
    />

    <Button className="whitespace-nowrap" onClick={() => handleOpenDialog()}>
      <UserPlus className="mr-2 h-4 w-4" />
      Add Member
    </Button>
  </div>
</CardHeader>


              <CardContent>
                {isLoading ? (
                  <div className="text-center py-12">
                    <div className="inline-block animate-spin rounded-full h-8 w-8 border-b-2 border-gray-900 mb-4"></div>
                    <p className="text-gray-600">Loading team members...</p>
                  </div>
                ) : !teamMembers || teamMembers.length === 0 ? (
                  <StateDisplay
                    title="No team members found"
                    description="Add your first team member to get started"
                    icon={Database}
                  />
                ) : (
                  <>
                    {/* Desktop Table View */}
                    <div className="hidden lg:block overflow-x-auto">
                      <Table>
                        <TableHeader>
                          <TableRow>
                            <TableHead>Member</TableHead>
                            <TableHead>Role</TableHead>
                            <TableHead>Status</TableHead>
                            <TableHead>Last Active</TableHead>
                            <TableHead className="text-right">
                              Actions
                            </TableHead>
                          </TableRow>
                        </TableHeader>
                        <TableBody>
                          {teamMembers.map((member) => (
                            <TableRow key={member.id}>
                              <TableCell>
                                <div className="flex items-center gap-3">
                                  <div className="relative">
                                    <Avatar>
                                      <AvatarImage
                                        src={member.avatar || undefined}
                                      />
                                      <AvatarFallback>
                                        {`${member.firstName || ""} ${
                                          member.lastName || ""
                                        }`
                                          .split(" ")
                                          .filter((n) => n)
                                          .map((n) => n[0])
                                          .join("")
                                          .toUpperCase() ||
                                          member.username
                                            .charAt(0)
                                            .toUpperCase()}
                                      </AvatarFallback>
                                    </Avatar>
                                    <div
                                      className={`absolute bottom-0 right-0 h-3 w-3 rounded-full border-2 border-white ${getOnlineStatusColor(
                                        member.status
                                      )}`}
                                    />
                                  </div>
                                  <div>
                                    <div className="font-medium">
                                      {`${member.firstName || ""} ${
                                        member.lastName || ""
                                      }`.trim() || member.username}
                                    </div>
                                    <div className="text-sm text-muted-foreground">
                                      {user?.username === "demouser"
                                        ? member.email
                                            ?.split("@")[0]
                                            .slice(0, -2)
                                            .replace(/./g, "*") +
                                          member.email?.slice(
                                            member.email.indexOf("@") - 2
                                          )
                                        : member.email}
                                    </div>
                                  </div>
                                </div>
                              </TableCell>
                              <TableCell>
                                <Badge
                                  variant={getRoleBadgeVariant(member.role)}
                                >
                                  {member.role}
                                </Badge>
                              </TableCell>
                              <TableCell>
                                <Badge
                                  variant={
                                    getStatusBadgeVariant(member.status) ||
                                    "default"
                                  }
                                >
                                  {member.status}
                                </Badge>
                              </TableCell>
                              <TableCell>
                                <div className="flex items-center gap-1">
                                  <Clock className="h-3 w-3 text-muted-foreground" />
                                  <span className="text-sm">
                                    {member.lastLogin
                                      ? new Date(
                                          member.lastLogin
                                        ).toLocaleDateString()
                                      : "Never"}
                                  </span>
                                </div>
                              </TableCell>
                              <TableCell className="text-right">
                                <DropdownMenu>
                                  <DropdownMenuTrigger asChild>
                                    <Button variant="ghost" size="sm">
                                      <MoreVertical className="h-4 w-4" />
                                    </Button>
                                  </DropdownMenuTrigger>
                                  <DropdownMenuContent align="end">
                                    <DropdownMenuItem
                                      onClick={() => handleOpenDialog(member)}
                                    >
                                      <Edit className="mr-2 h-4 w-4" />
                                      Edit
                                    </DropdownMenuItem>
                                    <DropdownMenuItem
                                      disabled={user?.username === "demouser"}
                                      onClick={() =>
                                        updateStatusMutation.mutate({
                                          memberId: member.id,
                                          status:
                                            member.status === "active"
                                              ? "inactive"
                                              : "active",
                                        })
                                      }
                                    >
                                      <Shield className="mr-2 h-4 w-4" />
                                      {member.status === "active"
                                        ? "Deactivate"
                                        : "Activate"}
                                    </DropdownMenuItem>
                                    <DropdownMenuItem
                                      disabled={user?.username === "demouser"}
                                      className="text-destructive"
                                      onClick={() => {
                                        if (
                                          confirm(
                                            "Are you sure you want to remove this team member?"
                                          )
                                        ) {
                                          deleteMemberMutation.mutate(
                                            member.id
                                          );
                                        }
                                      }}
                                    >
                                      <Trash2 className="mr-2 h-4 w-4" />
                                      Remove
                                    </DropdownMenuItem>
                                  </DropdownMenuContent>
                                </DropdownMenu>
                              </TableCell>
                            </TableRow>
                          ))}
                        </TableBody>
                      </Table>
                    </div>

                    {/* Mobile/Tablet Card View */}
                    <div className="lg:hidden space-y-4">
                      {teamMembers.map((member) => (
                        <Card key={member.id} className="overflow-hidden">
                          <CardContent className="p-4">
                            {/* Header */}
                            <div className="flex items-start justify-between mb-4">
                              <div className="flex items-center gap-3 flex-1 min-w-0">
                                <div className="relative flex-shrink-0">
                                  <Avatar className="h-12 w-12">
                                    <AvatarImage
                                      src={member.avatar || undefined}
                                    />
                                    <AvatarFallback>
                                      {`${member.firstName || ""} ${
                                        member.lastName || ""
                                      }`
                                        .split(" ")
                                        .filter((n) => n)
                                        .map((n) => n[0])
                                        .join("")
                                        .toUpperCase() ||
                                        member.username.charAt(0).toUpperCase()}
                                    </AvatarFallback>
                                  </Avatar>
                                  <div
                                    className={`absolute bottom-0 right-0 h-3 w-3 rounded-full border-2 border-white ${getOnlineStatusColor(
                                      "offline"
                                    )}`}
                                  />
                                </div>
                                <div className="flex-1 min-w-0">
                                  <h3 className="font-semibold text-gray-900 truncate">
                                    {`${member.firstName || ""} ${
                                      member.lastName || ""
                                    }`.trim() || member.username}
                                  </h3>
                                  <p className="text-sm text-gray-600 truncate">
                                    {user?.username === "demouser"
                                      ? member.email
                                          ?.split("@")[0]
                                          .slice(0, -2)
                                          .replace(/./g, "*") +
                                        member.email?.slice(
                                          member.email.indexOf("@") - 2
                                        )
                                      : member.email}
                                  </p>
                                </div>
                              </div>
                              <DropdownMenu>
                                <DropdownMenuTrigger asChild>
                                  <Button
                                    variant="ghost"
                                    size="sm"
                                    className="flex-shrink-0 ml-2"
                                  >
                                    <MoreVertical className="h-4 w-4" />
                                  </Button>
                                </DropdownMenuTrigger>
                                <DropdownMenuContent align="end">
                                  <DropdownMenuItem
                                    onClick={() => handleOpenDialog(member)}
                                  >
                                    <Edit className="mr-2 h-4 w-4" />
                                    Edit
                                  </DropdownMenuItem>
                                  <DropdownMenuItem
                                    disabled={user?.username === "demouser"}
                                    onClick={() =>
                                      updateStatusMutation.mutate({
                                        memberId: member.id,
                                        status:
                                          member.status === "active"
                                            ? "inactive"
                                            : "active",
                                      })
                                    }
                                  >
                                    <Shield className="mr-2 h-4 w-4" />
                                    {member.status === "active"
                                      ? "Deactivate"
                                      : "Activate"}
                                  </DropdownMenuItem>
                                  <DropdownMenuItem
                                    disabled={user?.username === "demouser"}
                                    className="text-destructive"
                                    onClick={() => {
                                      if (
                                        confirm(
                                          "Are you sure you want to remove this team member?"
                                        )
                                      ) {
                                        deleteMemberMutation.mutate(member.id);
                                      }
                                    }}
                                  >
                                    <Trash2 className="mr-2 h-4 w-4" />
                                    Remove
                                  </DropdownMenuItem>
                                </DropdownMenuContent>
                              </DropdownMenu>
                            </div>

                            {/* Badges */}
                            <div className="flex flex-wrap gap-2 mb-4">
                              <Badge variant={getRoleBadgeVariant(member.role)}>
                                {member.role}
                              </Badge>
                              <Badge
                                variant={
                                  getStatusBadgeVariant(member.status) ||
                                  "default"
                                }
                              >
                                {member.status}
                              </Badge>
                            </div>

                            {/* Last Active */}
                            <div className="flex items-center gap-2 text-sm text-gray-600 pt-3 border-t">
                              <Clock className="h-4 w-4 text-gray-400 flex-shrink-0" />
                              <span>
                                Last active:{" "}
                                {member.lastLogin
                                  ? new Date(
                                      member.lastLogin
                                    ).toLocaleDateString()
                                  : "Never"}
                              </span>
                            </div>
                          </CardContent>
                        </Card>
                      ))}
                    </div>

                    {/* Pagination Controls - Responsive */}
                    {teamUserRes && (
                      <div className="mt-6">
                        {/* Desktop Pagination */}
                        <div className="hidden sm:flex justify-between items-center">
                          <Button
                            variant="outline"
                            onClick={() => handlePageChange(page - 1)}
                            disabled={page === 1}
                          >
                            <ChevronLeft className="h-4 w-4 mr-2" />
                            Previous
                          </Button>
                          <div className="text-sm text-gray-600">
                            Page{" "}
                            <span className="font-medium">
                              {teamUserRes.page}
                            </span>{" "}
                            of{" "}
                            <span className="font-medium">
                              {teamUserRes.totalPages}
                            </span>
                            {" • "}
                            <span className="font-medium">
                              {teamUserRes.total}
                            </span>{" "}
                            total members
                          </div>
                          <Button
                            variant="outline"
                            onClick={() => handlePageChange(page + 1)}
                            disabled={page >= teamUserRes.totalPages}
                          >
                            Next
                            <ChevronRight className="h-4 w-4 ml-2" />
                          </Button>
                        </div>

                        {/* Mobile Pagination */}
                        <div className="sm:hidden space-y-3">
                          <div className="text-center text-sm text-gray-600 bg-gray-50 py-2 rounded-lg">
                            Page{" "}
                            <span className="font-medium">
                              {teamUserRes.page}
                            </span>{" "}
                            of{" "}
                            <span className="font-medium">
                              {teamUserRes.totalPages}
                            </span>
                            <div className="text-xs text-gray-500 mt-1">
                              {teamUserRes.total} total members
                            </div>
                          </div>
                          <div className="grid grid-cols-2 gap-2">
                            <Button
                              variant="outline"
                              onClick={() => handlePageChange(page - 1)}
                              disabled={page === 1}
                              className="w-full"
                            >
                              <ChevronLeft className="h-4 w-4 mr-1" />
                              Previous
                            </Button>
                            <Button
                              variant="outline"
                              onClick={() => handlePageChange(page + 1)}
                              disabled={page >= teamUserRes.totalPages}
                              className="w-full"
                            >
                              Next
                              <ChevronRight className="h-4 w-4 ml-1" />
                            </Button>
                          </div>
                        </div>
                      </div>
                    )}
                  </>
                )}
              </CardContent>
            </Card>
          </TabsContent>

          <TabsContent value="activity" className="mt-6">
            <Card>
              <CardHeader>
                <CardTitle>{t("team.Activity_LogsTitle")} </CardTitle>
                <CardDescription>{t("team.Activity_LogsDes")}</CardDescription>
              </CardHeader>
              <CardContent className="p-0 sm:p-6">
                {/* Desktop Table View - Hidden on mobile */}
                <div className="hidden md:block overflow-x-auto">
                  <Table>
                    <TableHeader>
                      <TableRow>
                        <TableHead>Member</TableHead>
                        <TableHead>Action</TableHead>
                        <TableHead>Details</TableHead>
                        <TableHead>Timestamp</TableHead>
                      </TableRow>
                    </TableHeader>
                    <TableBody>
                      {(activityLogs as any[])?.length === 0 ? (
                        <TableRow>
                          <TableCell colSpan={4} className="text-center py-8">
                            No activity logs found.
                          </TableCell>
                        </TableRow>
                      ) : (
                        (activityLogs as any[]).map((log) => (
                          <TableRow key={log.id}>
                            <TableCell>
                              {user?.username === "demouser" ? (
                                <span className="px-2 py-1 rounded">
                                  {log.userName
                                    .slice(0, -1)
                                    .replace(/./g, "*") +
                                    log.userName.slice(-1)}
                                </span>
                              ) : (
                                log.userName
                              )}
                            </TableCell>
                            <TableCell>
                              <Badge variant="outline">{log.action}</Badge>
                            </TableCell>
                            <TableCell>
                              {user?.username === "demouser" ? (
                                <span className="px-2 py-1 rounded">
                                  Details hidden for demo user
                                </span>
                              ) : (
                                <span>
                                  <DetailsView details={log.details} />
                                </span>
                              )}
                            </TableCell>
                            <TableCell className="whitespace-nowrap">
                              {new Date(log.createdAt).toLocaleString()}
                            </TableCell>
                          </TableRow>
                        ))
                      )}
                    </TableBody>
                  </Table>
                </div>

                {/* Mobile Card View - Hidden on desktop */}
                <div className="md:hidden space-y-4 p-4">
                  {(activityLogs as any[])?.length === 0 ? (
                    <div className="text-center py-8 text-muted-foreground">
                      No activity logs found.
                    </div>
                  ) : (
                    (activityLogs as any[]).map((log) => (
                      <div
                        key={log.id}
                        className="bg-white border rounded-lg p-4 shadow-sm space-y-3"
                      >
                        {/* Member */}
                        <div className="flex items-center justify-between">
                          <span className="text-sm font-medium text-muted-foreground">
                            Member
                          </span>
                          <span className="font-medium">
                            {user?.username === "demouser"
                              ? log.userName.slice(0, -1).replace(/./g, "*") +
                                log.userName.slice(-1)
                              : log.userName}
                          </span>
                        </div>

                        {/* Action */}
                        <div className="flex items-center justify-between">
                          <span className="text-sm font-medium text-muted-foreground">
                            Action
                          </span>
                          <Badge variant="outline">{log.action}</Badge>
                        </div>

                        {/* Details */}
                        <div className="space-y-1">
                          <span className="text-sm font-medium text-muted-foreground block">
                            Details
                          </span>
                          <div className="text-sm">
                            {user?.username === "demouser" ? (
                              <span className="text-muted-foreground">
                                Details hidden for demo user
                              </span>
                            ) : (
                              <DetailsView details={log.details} />
                            )}
                          </div>
                        </div>

                        {/* Timestamp */}
                        <div className="flex items-center justify-between pt-2 border-t">
                          <span className="text-sm font-medium text-muted-foreground">
                            Timestamp
                          </span>
                          <span className="text-sm text-muted-foreground">
                            {new Date(log.createdAt).toLocaleString()}
                          </span>
                        </div>
                      </div>
                    ))
                  )}
                </div>
              </CardContent>
            </Card>
          </TabsContent>
        </Tabs>
      </div>
      {/* Add/Edit Team Member Dialog */}
      <TeamMemberDialog
        open={showAddDialog}
        onOpenChange={handleCloseDialog}
        member={editingMember}
        onSave={(data) => saveMemberMutation.mutate(data)}
      />
    </div>
  );
}

function DetailsView({ details }: { details?: any }) {
  if (!details) return "-";

  if (details.updates) {
    const { role, email, firstName, lastName, permissions } = details.updates;
    return (
      <>
        <div>
          <strong>Role:</strong> {role}
        </div>
        <div>
          <strong>Email:</strong> {email}
        </div>
        <div>
          <strong>Name:</strong> {firstName} {lastName}
        </div>
        <div>
          <strong>Permissions:</strong>{" "}
          {permissions?.length ? permissions.join(", ") : "No permissions"}
        </div>
      </>
    );
  }

  if (details.createdBy) {
    return <div>Created By: {details.createdBy}</div>;
  }

  if (details.ipAddress) {
    return (
      <>
        <div>
          <strong>IP Address:</strong> {details.ipAddress}
        </div>
        <div>
          <strong>User Agent:</strong> {details.userAgent || "-"}
        </div>
      </>
    );
  }

  return "-";
}

interface PermissionItem {
  key: string;
  label: string;
}

interface PermissionGroup {
  title: string;
  label: string;
  permissions: PermissionItem[];
}

// External configuration - easily manageable
const PERMISSION_GROUPS: PermissionGroup[] = [
  {
    title: "contacts",
    label: "Manage Contacts",
    permissions: [
      { key: "contacts:view", label: "View" },
      { key: "contacts:create", label: "Create" },
      { key: "contacts:edit", label: "Edit" },
      { key: "contacts:delete", label: "Delete" },
      { key: "contacts:import", label: "Import" },
      { key: "contacts:export", label: "Export" },
    ],
  },
  {
    title: "campaigns",
    label: "Manage Campaigns",
    permissions: [
      { key: "campaigns:view", label: "View" },
      { key: "campaigns:create", label: "Create" },
      { key: "campaigns:edit", label: "Edit" },
      { key: "campaigns:delete", label: "Delete" },
      { key: "campaigns:send", label: "Send" },
      { key: "campaigns:schedule", label: "Schedule" },
    ],
  },
  {
    title: "templates",
    label: "Manage Templates",
    permissions: [
      { key: "templates:view", label: "View" },
      { key: "templates:create", label: "Create" },
      { key: "templates:edit", label: "Edit" },
      { key: "templates:delete", label: "Delete" },
      { key: "templates:sync", label: "Sync" },
    ],
  },
  {
    title: "analytics",
    label: "View Analytics",
    permissions: [
      { key: "analytics:view", label: "View" },
      { key: "analytics:export", label: "Export" },
    ],
  },
  {
    title: "team",
    label: "Manage Team",
    permissions: [
      { key: "team:view", label: "View" },
      { key: "team:create", label: "Create" },
      { key: "team:edit", label: "Edit" },
      { key: "team:delete", label: "Delete" },
      { key: "team:permissions", label: "Permissions" },
    ],
  },
  {
    title: "inbox",
    label: "Manage Inbox",
    permissions: [
      { key: "inbox:view", label: "View" },
      { key: "inbox:send", label: "Send" },
      { key: "inbox:assign", label: "Assign" },
      { key: "inbox:delete", label: "Delete" },
      { key: "inbox:close", label: "Close" },
    ],
  },
  {
    title: "settings",
    label: "Manage Settings",
    permissions: [
      { key: "settings:view", label: "View" },
      { key: "settings:channels", label: "Channels" },
      { key: "settings:webhook", label: "Webhook" },
      { key: "settings:team", label: "Team" },
      { key: "settings:api", label: "APIs" },
    ],
  },
  {
    title: "automations",
    label: "Manage Automations",
    permissions: [
      { key: "automations:view", label: "View" },
      { key: "automations:create", label: "Create" },
      { key: "automations:edit", label: "Edit" },
      { key: "automations:delete", label: "Delete" },
    ],
  },
  {
    title: "general",
    label: "General Settings",
    permissions: [
      { key: "data:export", label: "Data Export" },
      { key: "logs:view", label: "Logs View" },
    ],
  },

  {
    title: "widgetBuilder",
    label: "Manage Widgets",
    permissions: [
      { key: "widgetbuilder:view", label: "View" },
      { key: "widgetbuilder:create", label: "Create" },
      { key: "widgetbuilder:edit", label: "Edit" },
      { key: "widgetbuilder:delete", label: "Delete" },
    ],
  },

  {
    title: "supporttickets",
    label: "Manage Tickets Support",
    permissions: [
      { key: "supporttickets:view", label: "View" },
      { key: "supporttickets:create", label: "Create" },
      { key: "supporttickets:edit", label: "Edit" },
      { key: "supporttickets:delete", label: "Delete" },
    ],
  },
];

// Convert array from API → object for form
function mapApiPermissionsToForm(
  permissions: string[]
): Record<string, boolean> {
  const result: Record<string, boolean> = {};
  permissions.forEach((key) => {
    result[key] = true;
  });

  // also set group main flags if any permission inside is true
  PERMISSION_GROUPS.forEach((group) => {
    const mainKey = getMainPermissionKey(group.title);
    result[mainKey] = group.permissions.some((perm) => result[perm.key]);
  });

  if (
    permissions.includes("analytics:export") ||
    permissions.includes("analytics:view")
  ) {
    result.canViewAnalytics = true;
  }
  if (permissions.includes("contacts:export")) {
    result.canExportData = true;
  }

  return result;
}

// Convert form object → array for API
function mapFormPermissionsToApi(
  permissions: Record<string, boolean>
): string[] {
  const result: string[] = [];

  PERMISSION_GROUPS.forEach((group) => {
    group.permissions.forEach((perm) => {
      if (permissions[perm.key]) {
        result.push(perm.key);
      }
    });
  });

  if (permissions.canExportData) {
    result.push("data:export"); // or contacts:export depending on your API spec
  }

  return result;
}

// Helper functions
const getMainPermissionKey = (groupTitle: string): string => {
  if (groupTitle === "analytics") return "canViewAnalytics";
  return `canManage${groupTitle.charAt(0).toUpperCase() + groupTitle.slice(1)}`;
};

const findGroupByPermission = (
  permissionKey: string
): PermissionGroup | undefined => {
  return PERMISSION_GROUPS.find((group) =>
    group.permissions.some((perm) => perm.key === permissionKey)
  );
};

// Team Member Form Dialog Component
function TeamMemberDialog({
  open,
  onOpenChange,
  member,
  onSave,
}: {
  open: boolean;
  onOpenChange: (open: boolean) => void;
  member: User | null;
  onSave: (data: TeamMemberFormData) => void;
}) {
  const { user } = useAuth();
  const [formData, setFormData] = useState<TeamMemberFormState>({
    firstName: member?.firstName || "",
    lastName: member?.lastName || "",
    email: member?.email || "",
    username: member?.username || "",
    password: "",
    role: (member?.role as "team") || "team",
    permissions: member?.permissions
      ? mapApiPermissionsToForm(member.permissions as string[]) // ✅ convert API → form
      : {},
  });

  const [expandedSections, setExpandedSections] = useState<
    Record<string, boolean>
  >(
    PERMISSION_GROUPS.reduce((acc, group) => {
      acc[group.title] = false;
      return acc;
    }, {} as Record<string, boolean>)
  );

  useEffect(() => {
    setFormData({
      firstName: member?.firstName || "",
      lastName: member?.lastName || "",
      email: member?.email || "",
      username: member?.username || "",
      password: "",
      role: (member?.role as "team") || "team",
      permissions: member?.permissions
        ? mapApiPermissionsToForm(member.permissions as string[]) // ✅ safe conversion
        : {},
    });
  }, [member]);

  const handleSubmit = (e: React.FormEvent) => {
    e.preventDefault();

    const payload = {
      ...formData,
      permissions: mapFormPermissionsToApi(formData.permissions),
    };

    onSave(payload);
  };

  const updatePermission = (key: string, value: boolean) => {
    setFormData((prev) => ({
      ...prev,
      permissions: {
        ...prev.permissions,
        [key]: value,
      },
    }));
  };

  const updateGroupPermission = (group: PermissionGroup, checked: boolean) => {
    const updates: Record<string, boolean> = {};

    // Update the main group permission
    const mainKey = getMainPermissionKey(group.title);
    updates[mainKey] = checked;

    // Update all related granular permissions
    group.permissions.forEach((perm) => {
      updates[perm.key] = checked;
    });

    setFormData((prev) => ({
      ...prev,
      permissions: {
        ...prev.permissions,
        ...updates,
      },
    }));
  };

  const updateGranularPermission = (
    permissionKey: string,
    checked: boolean
  ) => {
    const group = findGroupByPermission(permissionKey);
    if (!group) return;

    const updates = { [permissionKey]: checked };

    // Check if all permissions in the group will be true after this update
    const allGroupPermissionsChecked = group.permissions.every((perm) =>
      perm.key === permissionKey ? checked : formData.permissions[perm.key]
    );

    // Update the main group permission accordingly
    const mainKey = getMainPermissionKey(group.title);
    updates[mainKey] = allGroupPermissionsChecked;

    setFormData((prev) => ({
      ...prev,
      permissions: {
        ...prev.permissions,
        ...updates,
      },
    }));
  };

  const toggleSection = (groupTitle: string) => {
    setExpandedSections((prev) => ({
      ...prev,
      [groupTitle]: !prev[groupTitle],
    }));
  };

  const getGroupMainPermission = (groupTitle: string) => {
    const mainKey = getMainPermissionKey(groupTitle);
    return formData.permissions[mainKey];
  };

  const renderPermissionGroup = (group: PermissionGroup) => {
    const isExpanded = expandedSections[group.title];

    return (
      <div key={group.title} className="border rounded-lg p-3">
        <div className="flex items-center justify-between">
          <div className="flex items-center space-x-2">
            <button
              type="button"
              onClick={() => toggleSection(group.title)}
              className="p-1 hover:bg-gray-100 rounded"
            >
              {isExpanded ? (
                <ChevronDown className="w-4 h-4" />
              ) : (
                <ChevronRight className="w-4 h-4" />
              )}
            </button>
            <Label className="text-sm font-medium cursor-pointer">
              {group.label}
            </Label>
          </div>
          <Switch
            checked={getGroupMainPermission(group.title) || false}
            onCheckedChange={(checked) => updateGroupPermission(group, checked)}
          />
        </div>

        {isExpanded && (
          <div className="mt-3 ml-6 pl-4 border-l-2 border-gray-200">
            <div className="grid grid-cols-3 gap-x-4 gap-y-2">
              {group.permissions.map((perm) => (
                <div key={perm.key} className="flex items-center space-x-2">
                  <Checkbox
                    id={perm.key}
                    checked={formData.permissions[perm.key] || false}
                    onCheckedChange={
                      (checked) =>
                        updateGranularPermission(perm.key, checked === true) // ✅ force boolean
                    }
                  />
                  <Label
                    htmlFor={perm.key}
                    className="text-xs text-gray-600 cursor-pointer"
                  >
                    {perm.label}
                  </Label>
                </div>
              ))}
            </div>
          </div>
        )}
      </div>
    );
  };

  const maskEmail = (email) => {
    if (!email) return "";
    const [localPart, domain] = email.split("@");
    if (!domain) return email;
    const visibleChars = 3;
    const maskedLocal =
      localPart.length > visibleChars
        ? "*".repeat(localPart.length - visibleChars) +
          localPart.slice(-visibleChars)
        : "*".repeat(localPart.length);
    return `${maskedLocal}@${domain}`;
  };

  return (
    <Dialog open={open} onOpenChange={onOpenChange}>
      <DialogContent className="max-w-4xl max-h-[90vh] overflow-y-auto">
        <DialogHeader>
          <DialogTitle>
            {member ? "Edit Team Member" : "Add Team Member"}
          </DialogTitle>
          <DialogDescription>
            {member
              ? "Update team member details and permissions"
              : "Add a new team member to your organization"}
          </DialogDescription>
        </DialogHeader>
        <form onSubmit={handleSubmit}>
          <div className="grid gap-6">
            {/* Basic Information */}
            <div className="grid grid-cols-3 gap-4">
              <div className="space-y-2">
                <Label htmlFor="firstName">First Name</Label>
                <Input
                  id="firstName"
                  value={formData.firstName}
                  onChange={(e) =>
                    setFormData({ ...formData, firstName: e.target.value })
                  }
                  required
                />
              </div>
              <div className="space-y-2">
                <Label htmlFor="lastName">Last Name</Label>
                <Input
                  id="lastName"
                  value={formData.lastName}
                  onChange={(e) =>
                    setFormData({ ...formData, lastName: e.target.value })
                  }
                  required
                />
              </div>
              <div className="space-y-2">
                <Label htmlFor="username">Username</Label>
                <Input
                  id="username"
                  value={formData.username}
                  onChange={(e) =>
                    setFormData({ ...formData, username: e.target.value })
                  }
                  required
                />
              </div>
            </div>

            <div className="grid grid-cols-3 gap-4">
              <div className="space-y-2">
                <Label htmlFor="email">Email</Label>
                <Input
                  id="email"
                  type="email"
                  value={
                    user?.username === "demouser"
                      ? maskEmail(formData.email)
                      : formData.email
                  }
                  onChange={(e) =>
                    setFormData({ ...formData, email: e.target.value })
                  }
                  readOnly={user?.username === "demouser"} // Optional
                  required
                />
              </div>
              {!member && (
                <div className="space-y-2">
                  <Label htmlFor="password">Password</Label>
                  <Input
                    id="password"
                    type="password"
                    value={formData.password}
                    onChange={(e) =>
                      setFormData({ ...formData, password: e.target.value })
                    }
                    required={!member}
                  />
                </div>
              )}
              {/* <div className="space-y-2">
                <Label htmlFor="role">Role</Label>
                <Select
                  value={formData.role}
                  onValueChange={(value) =>
                    setFormData({
                      ...formData,
                      role: value as "admin" | "manager" | "agent",
                    })
                  }
                >
                  <SelectTrigger>
                    <SelectValue />
                  </SelectTrigger>
                  <SelectContent>
                    <SelectItem value="admin">Admin</SelectItem>
                    <SelectItem value="manager">Manager</SelectItem>
                    <SelectItem value="agent">Agent</SelectItem>
                  </SelectContent>
                </Select>
              </div> */}
            </div>

            {/* Dynamic Permissions Section */}
            <div className="space-y-4">
              <Label>Permissions</Label>
              <div className="space-y-3">
                <div className="grid grid-cols-2 gap-4">
                  {PERMISSION_GROUPS.map(renderPermissionGroup)}
                </div>
                {/* Export Data - Simple permission */}
                {/* <div className="flex items-center justify-between py-2">
                  <Label htmlFor="perm-export" className="text-sm font-normal">
                    Export Data
                  </Label>
                  <Switch
                    id="perm-export"
                    checked={formData.permissions.canExportData || false}
                    onCheckedChange={(checked) => updatePermission("canExportData", checked)}
                  />
                </div> */}
              </div>
            </div>
          </div>
          <DialogFooter className="mt-6">
            <Button type="submit" disabled={user?.username === "demouser"}>
              {member ? "Update" : "Add"} Team Member
            </Button>
          </DialogFooter>
        </form>
      </DialogContent>
    </Dialog>
  );
}<|MERGE_RESOLUTION|>--- conflicted
+++ resolved
@@ -120,19 +120,9 @@
   const limit = 10; // Number of items per page
 
   // Fetch team members with pagination
-<<<<<<< HEAD
-  const {
-    data: teamUserRes,
-    isLoading,
-    refetch: temberAPIRef,
-  } = useQuery<TeamUserResponse>({
-    queryKey: ["teamMembers", page, limit], // query key
-    queryFn: () => fetchTeamMembers(page, limit), // query function
-=======
   const { data: teamUserRes, isLoading } = useQuery<TeamUserResponse>({
     queryKey: ["teamMembers", page, limit, search],
     queryFn: () => fetchTeamMembers(page, limit, search),
->>>>>>> df0222d1
   });
 
   // Destructure `data` into `teamMembers` with a default empty array
