import { useState, useEffect } from "react";
import {
  Check,
  X,
  Zap,
  Crown,
  Rocket,
  Star,
  Plus,
  Edit,
  Trash2,
  Save,
  XCircle,
  AlertCircle,
  RefreshCw,
  Award,
} from "lucide-react";
import Header from "@/components/layout/header";
import { Card, CardContent, CardHeader, CardTitle } from "@/components/ui/card";
import { Button } from "@/components/ui/button";
import { Loading } from "@/components/ui/loading";
import { useToast } from "@/hooks/use-toast";
import { apiRequest } from "@/lib/queryClient";
import {
  Feature,
  PaymentProvidersResponse,
  Plan,
  PlanPermissions,
  PlansDataTypes,
} from "@/types/types";
import { useAuth } from "@/contexts/auth-context";
import CheckoutModal from "@/components/modals/CheckoutPage";
import { useQuery } from "@tanstack/react-query";
import { useTranslation } from "@/lib/i18n";
import BillingSubscriptionPage from "@/components/billing-subscription-page";

// Interfaces
interface FormData {
  name: string;
  description: string;
  icon: string;
  popular: boolean;
  badge: string;
  color: string;
  buttonColor: string;
  monthlyPrice: string;
  annualPrice: string;
  permissions: PlanPermissions;
  features: Feature[];
}

export default function Plans() {
  const { t } = useTranslation();
  const [plans, setPlans] = useState<Plan[]>([]);
  const [isAnnual, setIsAnnual] = useState<boolean>(false);
  const [showForm, setShowForm] = useState<boolean>(false);
  const [editingPlan, setEditingPlan] = useState<Plan | null>(null);
  const [loading, setLoading] = useState<boolean>(false);
  const { toast } = useToast();

  const [selectedPlan, setSelectedPlan] = useState<Plan | null>(null);
  const [checkoutOpen, setCheckoutOpen] = useState(false);

  const { user, currencySymbol, userPlans } = useAuth();

  const purchasedPlans =
    userPlans?.data?.map((p) => ({
      planId: p.subscription.planId,
      name: p.subscription.planData?.name,
      status: p.subscription.status, // active / expired
    })) || [];

  console.log("userPlans in plans page:", purchasedPlans);

  const isSuper = user?.role === "superadmin";

  const { data: paymentProviders, isLoading: isLoadingProviders } =
    useQuery<PaymentProvidersResponse>({
      queryKey: ["/api/payment-providers"],
      queryFn: async () => {
        const res = await apiRequest("GET", "/api/payment-providers");
        if (!res.ok) throw new Error("Failed to fetch payment providers");
        const data = await res.json();
        return data;
      },
    });

  const [formData, setFormData] = useState<FormData>({
    name: "",
    description: "",
    icon: "Zap",
    popular: false,
    badge: "",
    color: "border-gray-200",
    buttonColor: "bg-blue-500 hover:bg-blue-600",
    monthlyPrice: "0",
    annualPrice: "0",
    permissions: {
      channel: "",
      contacts: "",
      automation: "",
      campaign: "",
    },
    features: [],
  });

  const iconMap: Record<string, React.ComponentType<{ className?: string }>> = {
    Zap,
    Crown,
    Rocket,
    Star,
  };

  useEffect(() => {
    fetchPlans();
  }, []);

  const handleSelectPlan = (plan: Plan) => {
    if (!user) {
      return toast({
        title: t("plans.toast.authRequired"),
        description: t("plans.toast.authRequiredDesc"),
        variant: "destructive",
      });
    }
    setSelectedPlan(plan);
    setCheckoutOpen(true);
  };

  const fetchPlans = async (): Promise<void> => {
    try {
      setLoading(true);
      const response = await apiRequest("GET", "/api/admin/plans");
      const data: PlansDataTypes = await response.json();
      if (data.success) {
        setPlans(data.data);
      }
    } catch (error) {
      console.error("Error fetching plans:", error);
      toast({
        title: t("plans.toast.error"),
        description: t("plans.toast.fetchError"),
        variant: "destructive",
      });
    } finally {
      setLoading(false);
    }
  };

  const handleSubmit = async (): Promise<void> => {
    try {
      const url = editingPlan
        ? `/api/admin/plans/${editingPlan.id}`
        : `/api/admin/plans`;

      const method = editingPlan ? "PUT" : "POST";

      const response = await fetch(url, {
        method,
        headers: { "Content-Type": "application/json" },
        body: JSON.stringify(formData),
      });

      const data = await response.json();

      if (data.success) {
        toast({
          title: editingPlan
            ? t("plans.toast.planUpdated")
            : t("plans.toast.planCreated"),
          description: editingPlan
            ? t("plans.toast.planUpdatedDesc")
            : t("plans.toast.planCreatedDesc"),
        });
        fetchPlans();
        resetForm();
      }
    } catch (error) {
      console.error("Error saving plan:", error);
      toast({
        title: t("plans.toast.error"),
        description: t("plans.toast.saveError"),
        variant: "destructive",
      });
    }
  };

  const handleDelete = async (id: string): Promise<void> => {
    if (!confirm(t("plans.toast.deleteConfirm"))) return;

    try {
      const response = await fetch(`/api/admin/plans/${id}`, {
        method: "DELETE",
      });

      const data = await response.json();

      if (data.success) {
        toast({
          title: t("plans.toast.planDeleted"),
          description: t("plans.toast.planDeletedDesc"),
        });
        fetchPlans();
      }
    } catch (error) {
      console.error("Error deleting plan:", error);
      toast({
        title: t("plans.toast.error"),
        description: t("plans.toast.deleteError"),
        variant: "destructive",
      });
    }
  };

  const handleEdit = (plan: Plan): void => {
    setEditingPlan(plan);
    setFormData({
      name: plan.name || "",
      description: plan.description || "",
      icon: plan.icon || "Zap",
      popular: plan.popular || false,
      badge: plan.badge || "",
      color: plan.color || "border-gray-200",
      buttonColor: plan.buttonColor || "bg-blue-500 hover:bg-blue-600",
      monthlyPrice: plan.monthlyPrice || "0",
      annualPrice: plan.annualPrice || "0",
      permissions: plan.permissions || {
        channel: "",
        contacts: "",
        automation: "",
        campaign: "",
      },
      features: (plan.features || []).map((f: any) => {
        if (typeof f === "string") {
          return { name: f, included: true };
        }
        if (typeof f === "object" && f !== null) {
          return {
            name: typeof f.name === "string" ? f.name : "",
            included: typeof f.included === "boolean" ? f.included : true,
          };
        }
        return { name: "", included: true };
      }),
    });
    setShowForm(true);
    window.scrollTo({ top: 0, behavior: "smooth" });
  };

  const resetForm = (): void => {
    setFormData({
      name: "",
      description: "",
      icon: "Zap",
      popular: false,
      badge: "",
      color: "border-gray-200",
      buttonColor: "bg-blue-500 hover:bg-blue-600",
      monthlyPrice: "0",
      annualPrice: "0",
      permissions: { channel: "", contacts: "", automation: "", campaign: "" },
      features: [],
    });
    setEditingPlan(null);
    setShowForm(false);
  };

  const addFeature = (): void => {
    setFormData({
      ...formData,
      features: [...formData.features, { name: "", included: true }],
    });
  };

  const updateFeature = (
    index: number,
    field: keyof Feature,
    value: string | boolean
  ): void => {
    const newFeatures = [...formData.features];
    newFeatures[index] = { ...newFeatures[index], [field]: value };
    setFormData({ ...formData, features: newFeatures });
  };

  const removeFeature = (index: number): void => {
    const newFeatures = formData.features.filter((_, i) => i !== index);
    setFormData({ ...formData, features: newFeatures });
  };

  return (
    <div className="flex-1 dots-bg min-h-screen dots-bg">
<<<<<<< HEAD
      {user?.role === "superadmin" ? <Header title="Subscription Plan" subtitle="Create And Manage Subscription plans" /> : <Header title={t("plans.title")} subtitle={t("plans.subtitle")} />}
      
=======
      {user?.role === "superadmin" ? (
        <Header
          title={t("plans.adminTitle")}
          subtitle={t("plans.adminSubTitle")}
        />
      ) : (
        <Header title={t("plans.title")} subtitle={t("plans.subtitle")} />
      )}
>>>>>>> 7a14cdd2

      {user?.role != "superadmin" && (<BillingSubscriptionPage />)}

      <main className="p-6 space-y-6">
        {/* Stats Card */}
        {isSuper && (
          <div className="grid grid-cols-1 sm:grid-cols-2 lg:grid-cols-4 gap-4">
            <Card>
              <CardContent className="pt-6">
                <div className="flex items-center justify-between">
                  <div>
                    <p className="text-sm font-medium text-gray-600">
                      {t("plans.stats.totalPlans")}
                    </p>
                    <p className="text-2xl font-bold text-gray-900">
                      {plans.length}
                    </p>
                  </div>
                  <div className="p-3 bg-blue-100 rounded-lg">
                    <Award className="w-6 h-6 text-blue-600" />
                  </div>
                </div>
              </CardContent>
            </Card>

            <Card>
              <CardContent className="pt-6">
                <div className="flex items-center justify-between">
                  <div>
                    <p className="text-sm font-medium text-gray-600">
                      {t("plans.stats.featured")}
                    </p>
                    <p className="text-2xl font-bold text-gray-900">
                      {plans.filter((p) => p.popular).length}
                    </p>
                  </div>
                  <div className="p-3 bg-purple-100 rounded-lg">
                    <Star className="w-6 h-6 text-purple-600" />
                  </div>
                </div>
              </CardContent>
            </Card>

            <Card>
              <CardContent className="pt-6">
                <div className="flex items-center justify-between">
                  <div>
                    <p className="text-sm font-medium text-gray-600">
                      {t("plans.stats.active")}
                    </p>
                    <p className="text-2xl font-bold text-gray-900">
                      {plans.length}
                    </p>
                  </div>
                  <div className="p-3 bg-green-100 rounded-lg">
                    <Check className="w-6 h-6 text-green-600" />
                  </div>
                </div>
              </CardContent>
            </Card>

            <Card>
              <CardContent className="pt-6">
                <div className="flex items-center justify-between">
                  <div>
                    <p className="text-sm font-medium text-gray-600">
                      {t("plans.stats.billing")}
                    </p>
                    <p className="text-2xl font-bold text-gray-900">
                      {isAnnual
                        ? t("plans.stats.annual")
                        : t("plans.stats.monthly")}
                    </p>
                  </div>
                  <div className="p-3 bg-orange-100 rounded-lg">
                    <RefreshCw className="w-6 h-6 text-orange-600" />
                  </div>
                </div>
              </CardContent>
            </Card>
          </div>
        )}

        {/* Main Card */}
        <Card>
          <CardHeader>
            <div className="flex flex-col sm:flex-row items-start sm:items-center justify-between gap-4 flex-wrap">
              <CardTitle className="flex items-center">
                <Award className="w-5 h-5 mr-2" />
                {t("plans.title").split(" ")[2]}
              </CardTitle>
              <div className="w-full">
                <div className="flex flex-col sm:flex-row items-stretch sm:items-center justify-between gap-3">
                  <div className="flex items-center gap-2 flex-wrap min-w-0">
                    <div className="inline-flex items-center gap-2 bg-gray-100 rounded-lg p-1">
                      <button
                        onClick={() => setIsAnnual(false)}
                        className={`px-4 py-2 rounded-md text-sm font-medium transition-all w-full sm:w-auto text-center ${
                          !isAnnual
                            ? "bg-white text-gray-900 shadow-sm"
                            : "text-gray-600 hover:text-gray-900"
                        }`}
                        aria-pressed={!isAnnual}
                      >
                        <span className="truncate">
                          {t("plans.billingToggle.monthly")}
                        </span>
                      </button>

                      <button
                        onClick={() => setIsAnnual(true)}
                        className={`px-4 py-2 rounded-md text-sm font-medium transition-all w-full sm:w-auto text-center ${
                          isAnnual
                            ? "bg-white text-gray-900 shadow-sm"
                            : "text-gray-600 hover:text-gray-900"
                        }`}
                        aria-pressed={isAnnual}
                      >
                        <span className="truncate inline-flex items-center">
                          {t("plans.billingToggle.annual")}
                          {isAnnual && (
                            <span className="ml-1 text-xs text-green-600 font-bold">
                              {t("plans.billingToggle.discount")}
                            </span>
                          )}
                        </span>
                      </button>
                    </div>
                  </div>

                  {isSuper && (
                    <div className="flex-shrink-0 w-full sm:w-auto">
                      <Button
                        onClick={() => setShowForm(!showForm)}
                        className="w-full sm:w-auto flex items-center justify-center"
                        aria-expanded={showForm}
                      >
                        {showForm ? (
                          <>
                            <XCircle className="w-4 h-4 mr-2" />
                            {t("plans.buttons.cancel")}
                          </>
                        ) : (
                          <>
                            <Plus className="w-4 h-4 mr-2" />
                            {t("plans.buttons.createPlan")}
                          </>
                        )}
                      </Button>
                    </div>
                  )}
                </div>
              </div>
            </div>
          </CardHeader>

          <CardContent>
            {/* Create/Edit Form */}
            {showForm && (
              <div className="mb-8 p-6 bg-gray-50 rounded-lg border-2 border-gray-200">
                <h3 className="text-lg font-semibold text-gray-900 mb-4">
                  {editingPlan
                    ? t("plans.form.editTitle")
                    : t("plans.form.createTitle")}
                </h3>

                <div className="space-y-6">
                  {/* Basic Info */}
                  <div className="grid grid-cols-1 md:grid-cols-2 gap-4">
                    <div>
                      <label className="block text-sm font-medium text-gray-700 mb-2">
                        {t("plans.form.planName")}
                      </label>
                      <input
                        type="text"
                        value={formData.name}
                        onChange={(e) =>
                          setFormData({ ...formData, name: e.target.value })
                        }
                        placeholder={t("plans.form.planNamePlaceholder")}
                        className="w-full px-4 py-2 border border-gray-300 rounded-md focus:ring-2 focus:ring-blue-500 focus:border-blue-500 outline-none"
                      />
                    </div>

                    <div>
                      <label className="block text-sm font-medium text-gray-700 mb-2">
                        {t("plans.form.icon")}
                      </label>
                      <select
                        value={formData.icon}
                        onChange={(e) =>
                          setFormData({ ...formData, icon: e.target.value })
                        }
                        className="w-full px-4 py-2 border border-gray-300 rounded-md focus:ring-2 focus:ring-blue-500 focus:border-blue-500 outline-none"
                      >
                        <option value="Zap">
                          {t("plans.form.iconOptions.zap")}
                        </option>
                        <option value="Crown">
                          {t("plans.form.iconOptions.crown")}
                        </option>
                        <option value="Rocket">
                          {t("plans.form.iconOptions.rocket")}
                        </option>
                        <option value="Star">
                          {t("plans.form.iconOptions.star")}
                        </option>
                      </select>
                    </div>

                    <div className="md:col-span-2">
                      <label className="block text-sm font-medium text-gray-700 mb-2">
                        {t("plans.form.description")}
                      </label>
                      <textarea
                        value={formData.description}
                        onChange={(e) =>
                          setFormData({
                            ...formData,
                            description: e.target.value,
                          })
                        }
                        placeholder={t("plans.form.descriptionPlaceholder")}
                        rows={3}
                        className="w-full px-4 py-2 border border-gray-300 rounded-md focus:ring-2 focus:ring-blue-500 focus:border-blue-500 outline-none resize-none"
                      />
                    </div>
                  </div>

                  {/* Pricing */}
                  <div className="grid grid-cols-1 sm:grid-cols-2 gap-4">
                    <div>
                      <label className="block text-sm font-medium text-gray-700 mb-2">
                        {t("plans.form.monthlyPrice")} ({currencySymbol})
                      </label>
                      <input
                        type="number"
                        step="0.01"
                        value={formData.monthlyPrice}
                        onChange={(e) =>
                          setFormData({
                            ...formData,
                            monthlyPrice: e.target.value,
                          })
                        }
                        placeholder={t("plans.form.monthlyPricePlaceholder")}
                        className="w-full px-4 py-2 border border-gray-300 rounded-md focus:ring-2 focus:ring-blue-500 focus:border-blue-500 outline-none"
                      />
                    </div>

                    <div>
                      <label className="block text-sm font-medium text-gray-700 mb-2">
                        {t("plans.form.annualPrice")} ({currencySymbol})
                      </label>
                      <input
                        type="number"
                        step="0.01"
                        value={formData.annualPrice}
                        onChange={(e) =>
                          setFormData({
                            ...formData,
                            annualPrice: e.target.value,
                          })
                        }
                        placeholder={t("plans.form.annualPricePlaceholder")}
                        className="w-full px-4 py-2 border border-gray-300 rounded-md focus:ring-2 focus:ring-blue-500 focus:border-blue-500 outline-none"
                      />
                    </div>
                  </div>

                  {/* Customization */}
                  <div className="grid grid-cols-1 sm:grid-cols-2 gap-4">
                    <div>
                      <label className="block text-sm font-medium text-gray-700 mb-2">
                        {t("plans.form.badgeText")}
                      </label>
                      <input
                        type="text"
                        value={formData.badge}
                        onChange={(e) =>
                          setFormData({ ...formData, badge: e.target.value })
                        }
                        placeholder={t("plans.form.badgePlaceholder")}
                        className="w-full px-4 py-2 border border-gray-300 rounded-md focus:ring-2 focus:ring-blue-500 focus:border-blue-500 outline-none"
                      />
                    </div>

                    <div>
                      <label className="block text-sm font-medium text-gray-700 mb-2">
                        {t("plans.form.borderColor")}
                      </label>
                      <select
                        value={formData.color}
                        onChange={(e) =>
                          setFormData({ ...formData, color: e.target.value })
                        }
                        className="w-full px-4 py-2 border border-gray-300 rounded-md focus:ring-2 focus:ring-blue-500 focus:border-blue-500 outline-none"
                      >
                        <option value="border-gray-200">
                          {t("plans.form.borderOptions.gray")}
                        </option>
                        <option value="border-blue-500">
                          {t("plans.form.borderOptions.blue")}
                        </option>
                        <option value="border-purple-500">
                          {t("plans.form.borderOptions.purple")}
                        </option>
                        <option value="border-green-500">
                          {t("plans.form.borderOptions.green")}
                        </option>
                        <option value="border-pink-500">
                          {t("plans.form.borderOptions.pink")}
                        </option>
                      </select>
                    </div>
                  </div>

                  {/* Permissions */}
                  <div className="grid grid-cols-1 sm:grid-cols-3 gap-4">
                    <div>
                      <label className="block text-sm font-medium text-gray-700 mb-2">
                        {t("plans.form.permissions.channels")}
                      </label>
                      <input
                        type="text"
                        value={formData.permissions.channel}
                        onChange={(e) =>
                          setFormData({
                            ...formData,
                            permissions: {
                              ...formData.permissions,
                              channel: e.target.value,
                            },
                          })
                        }
                        placeholder={t(
                          "plans.form.permissions.channelsPlaceholder"
                        )}
                        className="w-full px-4 py-2 border border-gray-300 rounded-md focus:ring-2 focus:ring-blue-500 focus:border-blue-500 outline-none"
                      />
                    </div>
                    <div>
                      <label className="block text-sm font-medium text-gray-700 mb-2">
                        {t("plans.form.permissions.contacts")}
                      </label>
                      <input
                        type="text"
                        value={formData.permissions.contacts}
                        onChange={(e) =>
                          setFormData({
                            ...formData,
                            permissions: {
                              ...formData.permissions,
                              contacts: e.target.value,
                            },
                          })
                        }
                        placeholder={t(
                          "plans.form.permissions.contactsPlaceholder"
                        )}
                        className="w-full px-4 py-2 border border-gray-300 rounded-md focus:ring-2 focus:ring-blue-500 focus:border-blue-500 outline-none"
                      />
                    </div>
                    <div>
                      <label className="block text-sm font-medium text-gray-700 mb-2">
                        {t("plans.form.permissions.automation")}
                      </label>
                      <input
                        type="text"
                        value={formData.permissions.automation}
                        onChange={(e) =>
                          setFormData({
                            ...formData,
                            permissions: {
                              ...formData.permissions,
                              automation: e.target.value,
                            },
                          })
                        }
                        placeholder={t(
                          "plans.form.permissions.automationPlaceholder"
                        )}
                        className="w-full px-4 py-2 border border-gray-300 rounded-md focus:ring-2 focus:ring-blue-500 focus:border-blue-500 outline-none"
                      />
                    </div>
                    <div>
                      <label className="block text-sm font-medium text-gray-700 mb-2">
                        {t("plans.form.permissions.campaign")}
                      </label>
                      <input
                        type="text"
                        value={formData.permissions.campaign}
                        onChange={(e) =>
                          setFormData({
                            ...formData,
                            permissions: {
                              ...formData.permissions,
                              campaign: e.target.value,
                            },
                          })
                        }
                        placeholder={t(
                          "plans.form.permissions.campaignPlaceholder"
                        )}
                        className="w-full px-4 py-2 border border-gray-300 rounded-md focus:ring-2 focus:ring-blue-500 focus:border-blue-500 outline-none"
                      />
                    </div>
                  </div>

                  {/* Popular Toggle */}
                  <div>
                    <label className="flex items-center gap-2 cursor-pointer">
                      <input
                        type="checkbox"
                        checked={formData.popular}
                        onChange={(e) =>
                          setFormData({
                            ...formData,
                            popular: e.target.checked,
                          })
                        }
                        className="w-4 h-4 text-blue-600 rounded focus:ring-2 focus:ring-blue-500"
                      />
                      <span className="text-sm font-medium text-gray-700">
                        {t("plans.form.popularToggle")}
                      </span>
                    </label>
                  </div>

                  {/* Features */}
                  <div>
                    <div className="flex items-center justify-between mb-3">
                      <label className="block text-sm font-medium text-gray-700">
                        {t("plans.form.features")}
                      </label>
                      <Button
                        type="button"
                        variant="outline"
                        size="sm"
                        onClick={addFeature}
                      >
                        <Plus className="w-4 h-4 mr-1" />
                        {t("plans.buttons.addFeature")}
                      </Button>
                    </div>

                    {formData.features.length === 0 ? (
                      <div className="text-center py-8 bg-white rounded-lg border-2 border-dashed border-gray-300">
                        <AlertCircle className="w-12 h-12 text-gray-400 mx-auto mb-2" />
                        <p className="text-sm text-gray-500">
                          {t("plans.form.noFeatures")}
                        </p>
                      </div>
                    ) : (
                      <div className="space-y-2">
                        {formData.features.map((feature, index) => (
                          <div
                            key={index}
                            className="flex items-center gap-2 bg-white p-3 rounded-lg border border-gray-200"
                          >
                            <input
                              type="text"
                              value={feature.name}
                              onChange={(e) =>
                                updateFeature(index, "name", e.target.value)
                              }
                              placeholder={t("plans.form.featureName")}
                              className="flex-1 px-3 py-1.5 border border-gray-300 rounded-md focus:ring-2 focus:ring-blue-500 focus:border-blue-500 outline-none text-sm"
                            />
                            <label className="flex items-center gap-1.5 text-sm">
                              <input
                                type="checkbox"
                                checked={feature.included}
                                onChange={(e) =>
                                  updateFeature(
                                    index,
                                    "included",
                                    e.target.checked
                                  )
                                }
                                className="w-4 h-4 text-blue-600 rounded focus:ring-2 focus:ring-blue-500"
                              />
                              {t("plans.form.featureIncluded")}
                            </label>
                            <button
                              type="button"
                              onClick={() => removeFeature(index)}
                              className="p-1.5 text-red-500 hover:bg-red-50 rounded-md transition-colors"
                            >
                              <Trash2 className="w-4 h-4" />
                            </button>
                          </div>
                        ))}
                      </div>
                    )}
                  </div>

                  {/* Action Buttons */}
                  <div className="flex gap-3 pt-4 border-t">
                    <Button
                      variant="outline"
                      onClick={resetForm}
                      className="flex-1"
                    >
                      {t("plans.buttons.cancel")}
                    </Button>
                    <Button onClick={handleSubmit} className="flex-1">
                      <Save className="w-4 h-4 mr-2" />
                      {editingPlan
                        ? t("plans.buttons.updatePlan")
                        : t("plans.buttons.createPlan")}
                    </Button>
                  </div>
                </div>
              </div>
            )}

            {/* Plans Grid */}
            {(() => {
              if (loading) {
                return <Loading />;
              }

              if (plans.length === 0) {
                return (
                  <div className="text-center py-12">
                    <div className="inline-flex items-center justify-center w-16 h-16 bg-gray-100 rounded-full mb-4">
                      <AlertCircle className="w-8 h-8 text-gray-400" />
                    </div>
                    <h3 className="text-lg font-semibold text-gray-900 mb-2">
                      {t("plans.empty.title")}
                    </h3>
                    <p className="text-gray-600 mb-6">
                      {t("plans.empty.description")}
                    </p>
                    <Button onClick={() => setShowForm(true)}>
                      <Plus className="w-4 h-4 mr-2" />
                      {t("plans.empty.button")}
                    </Button>
                  </div>
                );
              }

              return (
                <div className="grid grid-cols-1 md:grid-cols-2 lg:grid-cols-3 xl:grid-cols-4 gap-6">
                  {plans.map((plan) => {
                    const IconComponent = iconMap[plan.icon] || Zap;
                    const isPopular = plan.popular;

                    const isActivePlan =
                      userPlans?.data?.some(
                        (p) =>
                          p.subscription.planId === plan.id &&
                          p.subscription.status === "active"
                      ) || false;

                    return (
                      <div
                        key={plan.id}
                        className={`relative bg-white rounded-xl shadow-md border-2 ${
                          plan.color
                        } hover:shadow-lg transition-all duration-300 overflow-hidden ${
                          isPopular ? "ring-2 ring-blue-500 ring-offset-2" : ""
<<<<<<< HEAD
                        }`}
=======
                        } flex flex-col h-full`}
>>>>>>> 7a14cdd2
                      >
                        {plan.badge && (
                          <div className="absolute top-0 right-0 bg-gradient-to-r from-yellow-400 to-orange-500 text-white text-xs font-bold px-3 py-1 rounded-bl-lg">
                            {plan.badge}
                          </div>
                        )}

                        <div className="p-6">
                          <div className="inline-flex items-center justify-center w-12 h-12 bg-blue-100 rounded-lg mb-4">
                            <IconComponent className="w-6 h-6 text-blue-600" />
                          </div>
                          <h3 className="text-xl font-bold text-gray-900 mb-2">
                            {plan.name}
                          </h3>
                          <p className="text-sm text-gray-600 mb-4 min-h-[40px] line-clamp-2">
                            {plan.description}
                          </p>
                          <div className="mb-4">
                            <div className="flex items-baseline gap-1">
                              <span className="text-3xl font-black text-gray-900">
                                {currencySymbol}
                                {isAnnual
                                  ? plan.annualPrice
                                  : plan.monthlyPrice}
                              </span>
                              <span className="text-sm text-gray-600 font-medium">
                                /
                                {isAnnual
                                  ? t("plans.card.perYear")
                                  : t("plans.card.perMonth")}
                              </span>
                            </div>
                            {plan.permissions && (
                              <div className="mt-2 space-y-1">
                                {Object.entries(plan.permissions).map(
                                  ([key, value]) => (
                                    <div
                                      key={key}
                                      className="text-xs text-gray-600 capitalize"
                                    >
                                      ✓ {value} {key}
                                    </div>
                                  )
                                )}
                              </div>
                            )}
                          </div>
                          <ul className="space-y-2 mb-6">
                            {plan.features &&
                              plan.features.slice(0, 4).map((feature, idx) => (
                                <li
                                  key={idx}
                                  className="flex items-start gap-2"
                                >
                                  {feature.included ? (
                                    <Check className="w-4 h-4 text-green-600 mt-0.5 flex-shrink-0" />
                                  ) : (
                                    <X className="w-4 h-4 text-gray-400 mt-0.5 flex-shrink-0" />
                                  )}
                                  <span
                                    className={`text-sm ${
                                      feature.included
                                        ? "text-gray-700"
                                        : "text-gray-400"
                                    }`}
                                  >
                                    {feature.name}
                                  </span>
                                </li>
                              ))}
                          </ul>
<<<<<<< HEAD
                          {!isSuper && (
                            // <button
                            //   onClick={() => handleSelectPlan(plan)}
                            //   className={`w-full py-3 rounded-xl font-semibold transition-all transform hover:scale-105 ${plan.buttonColor} text-white`}
                            // >
                            //   {Number.parseFloat(plan.monthlyPrice) === 0
                            //     ? t("plans.buttons.getStartedFree")
                            //     : t("plans.buttons.buy")}
                            // </button>

                             <>
    {isActivePlan ? (
      <Button className="w-full bg-green-600 text-white" disabled>
        Active
      </Button>
    ) : (
      <Button className="w-full" onClick={() => handleSelectPlan(plan)}>
       {t("plans.buttons.buy")}
      </Button>
    )}
  </>
                          )}
                          {isSuper && (
                            <div className="grid grid-cols-2 gap-2">
                              <Button
                                variant="outline"
                                size="sm"
                                onClick={() => handleEdit(plan)}
                              >
                                <Edit className="w-3 h-3 mr-1" />
                                {t("plans.buttons.edit")}
                              </Button>
                              <Button
                                variant="outline"
                                size="sm"
                                onClick={() => handleDelete(plan.id)}
                                className="text-red-600 hover:bg-red-50"
                              >
                                <Trash2 className="w-3 h-3 mr-1" />
                                {t("plans.buttons.delete")}
                              </Button>
                            </div>
                          )}
=======
                          <div className="mt-auto">
                            {!isSuper && (
                              <>
                                {isActivePlan ? (
                                  <Button
                                    className="w-full bg-green-600 text-white"
                                    disabled
                                  >
                                    Active
                                  </Button>
                                ) : (
                                  <Button
                                    className="w-full"
                                    onClick={() => handleSelectPlan(plan)}
                                  >
                                    {t("plans.buttons.buy")}
                                  </Button>
                                )}
                              </>
                            )}
                            {isSuper && (
                              <div className="grid grid-cols-2 gap-2">
                                <Button
                                  variant="outline"
                                  size="sm"
                                  onClick={() => handleEdit(plan)}
                                >
                                  <Edit className="w-3 h-3 mr-1" />
                                  {t("plans.buttons.edit")}
                                </Button>
                                <Button
                                  variant="outline"
                                  size="sm"
                                  onClick={() => handleDelete(plan.id)}
                                  className="text-red-600 hover:bg-red-50"
                                >
                                  <Trash2 className="w-3 h-3 mr-1" />
                                  {t("plans.buttons.delete")}
                                </Button>
                              </div>
                            )}
                          </div>
>>>>>>> 7a14cdd2
                        </div>
                      </div>
                    );
                  })}
                </div>
              );
            })()}
          </CardContent>
        </Card>
      </main>
      {selectedPlan && (
        <CheckoutModal
          plan={selectedPlan}
          isAnnual={isAnnual}
          open={checkoutOpen}
          onOpenChange={setCheckoutOpen}
          userId={user?.id}
          paymentProviders={paymentProviders?.data}
          isLoadingProviders={isLoadingProviders}
        />
      )}
    </div>
  );
}<|MERGE_RESOLUTION|>--- conflicted
+++ resolved
@@ -289,10 +289,6 @@
 
   return (
     <div className="flex-1 dots-bg min-h-screen dots-bg">
-<<<<<<< HEAD
-      {user?.role === "superadmin" ? <Header title="Subscription Plan" subtitle="Create And Manage Subscription plans" /> : <Header title={t("plans.title")} subtitle={t("plans.subtitle")} />}
-      
-=======
       {user?.role === "superadmin" ? (
         <Header
           title={t("plans.adminTitle")}
@@ -301,9 +297,8 @@
       ) : (
         <Header title={t("plans.title")} subtitle={t("plans.subtitle")} />
       )}
->>>>>>> 7a14cdd2
-
-      {user?.role != "superadmin" && (<BillingSubscriptionPage />)}
+
+      {user?.role != "superadmin" && <BillingSubscriptionPage />}
 
       <main className="p-6 space-y-6">
         {/* Stats Card */}
@@ -865,11 +860,7 @@
                           plan.color
                         } hover:shadow-lg transition-all duration-300 overflow-hidden ${
                           isPopular ? "ring-2 ring-blue-500 ring-offset-2" : ""
-<<<<<<< HEAD
-                        }`}
-=======
                         } flex flex-col h-full`}
->>>>>>> 7a14cdd2
                       >
                         {plan.badge && (
                           <div className="absolute top-0 right-0 bg-gradient-to-r from-yellow-400 to-orange-500 text-white text-xs font-bold px-3 py-1 rounded-bl-lg">
@@ -877,7 +868,7 @@
                           </div>
                         )}
 
-                        <div className="p-6">
+                        <div className="p-6 flex flex-col flex-1">
                           <div className="inline-flex items-center justify-center w-12 h-12 bg-blue-100 rounded-lg mb-4">
                             <IconComponent className="w-6 h-6 text-blue-600" />
                           </div>
@@ -917,7 +908,7 @@
                               </div>
                             )}
                           </div>
-                          <ul className="space-y-2 mb-6">
+                          <ul className="space-y-2 mb-6 flex-1">
                             {plan.features &&
                               plan.features.slice(0, 4).map((feature, idx) => (
                                 <li
@@ -941,51 +932,6 @@
                                 </li>
                               ))}
                           </ul>
-<<<<<<< HEAD
-                          {!isSuper && (
-                            // <button
-                            //   onClick={() => handleSelectPlan(plan)}
-                            //   className={`w-full py-3 rounded-xl font-semibold transition-all transform hover:scale-105 ${plan.buttonColor} text-white`}
-                            // >
-                            //   {Number.parseFloat(plan.monthlyPrice) === 0
-                            //     ? t("plans.buttons.getStartedFree")
-                            //     : t("plans.buttons.buy")}
-                            // </button>
-
-                             <>
-    {isActivePlan ? (
-      <Button className="w-full bg-green-600 text-white" disabled>
-        Active
-      </Button>
-    ) : (
-      <Button className="w-full" onClick={() => handleSelectPlan(plan)}>
-       {t("plans.buttons.buy")}
-      </Button>
-    )}
-  </>
-                          )}
-                          {isSuper && (
-                            <div className="grid grid-cols-2 gap-2">
-                              <Button
-                                variant="outline"
-                                size="sm"
-                                onClick={() => handleEdit(plan)}
-                              >
-                                <Edit className="w-3 h-3 mr-1" />
-                                {t("plans.buttons.edit")}
-                              </Button>
-                              <Button
-                                variant="outline"
-                                size="sm"
-                                onClick={() => handleDelete(plan.id)}
-                                className="text-red-600 hover:bg-red-50"
-                              >
-                                <Trash2 className="w-3 h-3 mr-1" />
-                                {t("plans.buttons.delete")}
-                              </Button>
-                            </div>
-                          )}
-=======
                           <div className="mt-auto">
                             {!isSuper && (
                               <>
@@ -1028,7 +974,6 @@
                               </div>
                             )}
                           </div>
->>>>>>> 7a14cdd2
                         </div>
                       </div>
                     );
